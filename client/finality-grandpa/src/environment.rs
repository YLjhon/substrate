// Copyright 2018-2020 Parity Technologies (UK) Ltd.
// This file is part of Substrate.

// Substrate is free software: you can redistribute it and/or modify
// it under the terms of the GNU General Public License as published by
// the Free Software Foundation, either version 3 of the License, or
// (at your option) any later version.

// Substrate is distributed in the hope that it will be useful,
// but WITHOUT ANY WARRANTY; without even the implied warranty of
// MERCHANTABILITY or FITNESS FOR A PARTICULAR PURPOSE.  See the
// GNU General Public License for more details.

// You should have received a copy of the GNU General Public License
// along with Substrate.  If not, see <http://www.gnu.org/licenses/>.

use std::collections::BTreeMap;
use std::iter::FromIterator;
use std::pin::Pin;
use std::sync::Arc;
use std::time::Duration;

use log::{debug, warn, info};
use parity_scale_codec::{Decode, Encode};
use futures::prelude::*;
use futures_timer::Delay;
use parking_lot::RwLock;
<<<<<<< HEAD

use sc_client_api::{
	BlockchainEvents,
	backend::{AuxStore, Backend},
	Finalizer,
	call_executor::CallExecutor,
	utils::is_descendent_of,
};
use sc_client::{
	apply_aux, Client,
};
=======
use sp_blockchain::{HeaderBackend, Error as ClientError, HeaderMetadata};
use std::marker::PhantomData;

use sc_client_api::{backend::Backend, utils::is_descendent_of};
use sc_client::apply_aux;
>>>>>>> ba5c85ad
use finality_grandpa::{
	BlockNumberOps, Error as GrandpaError, round::State as RoundState,
	voter, voter_set::VoterSet,
};
use sp_api::ProvideRuntimeApi;
use sp_blockchain::{HeaderBackend, HeaderMetadata, Error as ClientError};
use sp_core::Pair;
use sp_runtime::generic::BlockId;
use sp_runtime::traits::{
	Block as BlockT, Header as HeaderT, NumberFor, One, Zero,
};
use sp_session::SessionMembership;
use sc_telemetry::{telemetry, CONSENSUS_INFO};

use crate::{
	CommandOrError, Commit, Config, Error, Precommit, Prevote,
	PrimaryPropose, SignedMessage, NewAuthoritySet, VoterCommand,
};

use sp_consensus::SelectChain;

use crate::authorities::{AuthoritySet, SharedAuthoritySet};
use crate::communication::Network as NetworkT;
use crate::consensus_changes::SharedConsensusChanges;
use crate::justification::GrandpaJustification;
use crate::until_imported::UntilVoteTargetImported;
use crate::voting_rule::VotingRule;
<<<<<<< HEAD
use sp_finality_grandpa::{
	AuthorityId, AuthoritySignature, Equivocation, EquivocationProof,
	GrandpaApi, RoundNumber, SetId,
};
=======
use sp_finality_grandpa::{AuthorityId, AuthoritySignature, SetId, RoundNumber};
use prometheus_endpoint::{Gauge, U64, register, PrometheusError};
>>>>>>> ba5c85ad

type HistoricalVotes<Block> = finality_grandpa::HistoricalVotes<
	<Block as BlockT>::Hash,
	NumberFor<Block>,
	AuthoritySignature,
	AuthorityId,
>;

/// Data about a completed round. The set of votes that is stored must be
/// minimal, i.e. at most one equivocation is stored per voter.
#[derive(Debug, Clone, Decode, Encode, PartialEq)]
pub struct CompletedRound<Block: BlockT> {
	/// The round number.
	pub number: RoundNumber,
	/// The round state (prevote ghost, estimate, finalized, etc.)
	pub state: RoundState<Block::Hash, NumberFor<Block>>,
	/// The target block base used for voting in the round.
	pub base: (Block::Hash, NumberFor<Block>),
	/// All the votes observed in the round.
	pub votes: Vec<SignedMessage<Block>>,
}

// Data about last completed rounds within a single voter set. Stores
// NUM_LAST_COMPLETED_ROUNDS and always contains data about at least one round
// (genesis).
#[derive(Debug, Clone, PartialEq)]
pub struct CompletedRounds<Block: BlockT> {
	rounds: Vec<CompletedRound<Block>>,
	set_id: SetId,
	voters: Vec<AuthorityId>,
}

// NOTE: the current strategy for persisting completed rounds is very naive
// (update everything) and we also rely on cloning to do atomic updates,
// therefore this value should be kept small for now.
const NUM_LAST_COMPLETED_ROUNDS: usize = 2;

impl<Block: BlockT> Encode for CompletedRounds<Block> {
	fn encode(&self) -> Vec<u8> {
		let v = Vec::from_iter(&self.rounds);
		(&v, &self.set_id, &self.voters).encode()
	}
}

impl<Block: BlockT> parity_scale_codec::EncodeLike for CompletedRounds<Block> {}

impl<Block: BlockT> Decode for CompletedRounds<Block> {
	fn decode<I: parity_scale_codec::Input>(value: &mut I) -> Result<Self, parity_scale_codec::Error> {
		<(Vec<CompletedRound<Block>>, SetId, Vec<AuthorityId>)>::decode(value)
			.map(|(rounds, set_id, voters)| CompletedRounds {
				rounds: rounds.into(),
				set_id,
				voters,
			})
	}
}

impl<Block: BlockT> CompletedRounds<Block> {
	/// Create a new completed rounds tracker with NUM_LAST_COMPLETED_ROUNDS capacity.
	pub(crate) fn new(
		genesis: CompletedRound<Block>,
		set_id: SetId,
		voters: &AuthoritySet<Block::Hash, NumberFor<Block>>,
	)
		-> CompletedRounds<Block>
	{
		let mut rounds = Vec::with_capacity(NUM_LAST_COMPLETED_ROUNDS);
		rounds.push(genesis);

		let voters = voters.current().1.iter().map(|(a, _)| a.clone()).collect();
		CompletedRounds { rounds, set_id, voters }
	}

	/// Get the set-id and voter set of the completed rounds.
	pub fn set_info(&self) -> (SetId, &[AuthorityId]) {
		(self.set_id, &self.voters[..])
	}

	/// Iterate over all completed rounds.
	pub fn iter(&self) -> impl Iterator<Item=&CompletedRound<Block>> {
		self.rounds.iter().rev()
	}

	/// Returns the last (latest) completed round.
	pub fn last(&self) -> &CompletedRound<Block> {
		self.rounds.first()
			.expect("inner is never empty; always contains at least genesis; qed")
	}

	/// Push a new completed round, oldest round is evicted if number of rounds
	/// is higher than `NUM_LAST_COMPLETED_ROUNDS`.
	pub fn push(&mut self, completed_round: CompletedRound<Block>) {
		use std::cmp::Reverse;

		match self.rounds.binary_search_by_key(
			&Reverse(completed_round.number),
			|completed_round| Reverse(completed_round.number),
		) {
			Ok(idx) => self.rounds[idx] = completed_round,
			Err(idx) => self.rounds.insert(idx, completed_round),
		};

		if self.rounds.len() > NUM_LAST_COMPLETED_ROUNDS {
			self.rounds.pop();
		}
	}
}

/// A map with voter status information for currently live rounds,
/// which votes have we cast and what are they.
pub type CurrentRounds<Block> = BTreeMap<RoundNumber, HasVoted<Block>>;

/// The state of the current voter set, whether it is currently active or not
/// and information related to the previously completed rounds. Current round
/// voting status is used when restarting the voter, i.e. it will re-use the
/// previous votes for a given round if appropriate (same round and same local
/// key).
#[derive(Debug, Decode, Encode, PartialEq)]
pub enum VoterSetState<Block: BlockT> {
	/// The voter is live, i.e. participating in rounds.
	Live {
		/// The previously completed rounds.
		completed_rounds: CompletedRounds<Block>,
		/// Voter status for the currently live rounds.
		current_rounds: CurrentRounds<Block>,
	},
	/// The voter is paused, i.e. not casting or importing any votes.
	Paused {
		/// The previously completed rounds.
		completed_rounds: CompletedRounds<Block>,
	},
}

impl<Block: BlockT> VoterSetState<Block> {
	/// Create a new live VoterSetState with round 0 as a completed round using
	/// the given genesis state and the given authorities. Round 1 is added as a
	/// current round (with state `HasVoted::No`).
	pub(crate) fn live(
		set_id: SetId,
		authority_set: &AuthoritySet<Block::Hash, NumberFor<Block>>,
		genesis_state: (Block::Hash, NumberFor<Block>),
	) -> VoterSetState<Block> {
		let state = RoundState::genesis((genesis_state.0, genesis_state.1));
		let completed_rounds = CompletedRounds::new(
			CompletedRound {
				number: 0,
				state,
				base: (genesis_state.0, genesis_state.1),
				votes: Vec::new(),
			},
			set_id,
			authority_set,
		);

		let mut current_rounds = CurrentRounds::new();
		current_rounds.insert(1, HasVoted::No);

		VoterSetState::Live {
			completed_rounds,
			current_rounds,
		}
	}

	/// Returns the last completed rounds.
	pub(crate) fn completed_rounds(&self) -> CompletedRounds<Block> {
		match self {
			VoterSetState::Live { completed_rounds, .. } =>
				completed_rounds.clone(),
			VoterSetState::Paused { completed_rounds } =>
				completed_rounds.clone(),
		}
	}

	/// Returns the last completed round.
	pub(crate) fn last_completed_round(&self) -> CompletedRound<Block> {
		match self {
			VoterSetState::Live { completed_rounds, .. } =>
				completed_rounds.last().clone(),
			VoterSetState::Paused { completed_rounds } =>
				completed_rounds.last().clone(),
		}
	}

	/// Returns the voter set state validating that it includes the given round
	/// in current rounds and that the voter isn't paused.
	pub fn with_current_round(&self, round: RoundNumber)
		-> Result<(&CompletedRounds<Block>, &CurrentRounds<Block>), Error>
	{
		if let VoterSetState::Live { completed_rounds, current_rounds } = self {
			if current_rounds.contains_key(&round) {
				return Ok((completed_rounds, current_rounds));
			} else {
				let msg = "Voter acting on a live round we are not tracking.";
				return Err(Error::Safety(msg.to_string()));
			}
		} else {
			let msg = "Voter acting while in paused state.";
			return Err(Error::Safety(msg.to_string()));
		}
	}
}

/// Whether we've voted already during a prior run of the program.
#[derive(Clone, Debug, Decode, Encode, PartialEq)]
pub enum HasVoted<Block: BlockT> {
	/// Has not voted already in this round.
	No,
	/// Has voted in this round.
	Yes(AuthorityId, Vote<Block>),
}

/// The votes cast by this voter already during a prior run of the program.
#[derive(Debug, Clone, Decode, Encode, PartialEq)]
pub enum Vote<Block: BlockT> {
	/// Has cast a proposal.
	Propose(PrimaryPropose<Block>),
	/// Has cast a prevote.
	Prevote(Option<PrimaryPropose<Block>>, Prevote<Block>),
	/// Has cast a precommit (implies prevote.)
	Precommit(Option<PrimaryPropose<Block>>, Prevote<Block>, Precommit<Block>),
}

impl<Block: BlockT> HasVoted<Block> {
	/// Returns the proposal we should vote with (if any.)
	pub fn propose(&self) -> Option<&PrimaryPropose<Block>> {
		match self {
			HasVoted::Yes(_, Vote::Propose(propose)) =>
				Some(propose),
			HasVoted::Yes(_, Vote::Prevote(propose, _)) | HasVoted::Yes(_, Vote::Precommit(propose, _, _)) =>
				propose.as_ref(),
			_ => None,
		}
	}

	/// Returns the prevote we should vote with (if any.)
	pub fn prevote(&self) -> Option<&Prevote<Block>> {
		match self {
			HasVoted::Yes(_, Vote::Prevote(_, prevote)) | HasVoted::Yes(_, Vote::Precommit(_, prevote, _)) =>
				Some(prevote),
			_ => None,
		}
	}

	/// Returns the precommit we should vote with (if any.)
	pub fn precommit(&self) -> Option<&Precommit<Block>> {
		match self {
			HasVoted::Yes(_, Vote::Precommit(_, _, precommit)) =>
				Some(precommit),
			_ => None,
		}
	}

	/// Returns true if the voter can still propose, false otherwise.
	pub fn can_propose(&self) -> bool {
		self.propose().is_none()
	}

	/// Returns true if the voter can still prevote, false otherwise.
	pub fn can_prevote(&self) -> bool {
		self.prevote().is_none()
	}

	/// Returns true if the voter can still precommit, false otherwise.
	pub fn can_precommit(&self) -> bool {
		self.precommit().is_none()
	}
}

/// A voter set state meant to be shared safely across multiple owners.
#[derive(Clone)]
pub struct SharedVoterSetState<Block: BlockT> {
	inner: Arc<RwLock<VoterSetState<Block>>>,
}

impl<Block: BlockT> From<VoterSetState<Block>> for SharedVoterSetState<Block> {
	fn from(set_state: VoterSetState<Block>) -> Self {
		SharedVoterSetState::new(set_state)
	}
}

impl<Block: BlockT> SharedVoterSetState<Block> {
	/// Create a new shared voter set tracker with the given state.
	pub(crate) fn new(state: VoterSetState<Block>) -> Self {
		SharedVoterSetState { inner: Arc::new(RwLock::new(state)) }
	}

	/// Read the inner voter set state.
	pub(crate) fn read(&self) -> parking_lot::RwLockReadGuard<VoterSetState<Block>> {
		self.inner.read()
	}

	/// Return vote status information for the current round.
	pub(crate) fn has_voted(&self, round: RoundNumber) -> HasVoted<Block> {
		match &*self.inner.read() {
			VoterSetState::Live { current_rounds, .. } => {
				current_rounds.get(&round).and_then(|has_voted| match has_voted {
					HasVoted::Yes(id, vote) =>
						Some(HasVoted::Yes(id.clone(), vote.clone())),
					_ => None,
				})
				.unwrap_or(HasVoted::No)
			},
			_ => HasVoted::No,
		}
	}

	// NOTE: not exposed outside of this module intentionally.
	fn with<F, R>(&self, f: F) -> R
		where F: FnOnce(&mut VoterSetState<Block>) -> R
	{
		f(&mut *self.inner.write())
	}
}

/// Prometheus metrics for GRANDPA.
#[derive(Clone)]
pub(crate) struct Metrics {
	finality_grandpa_round: Gauge<U64>,
}

impl Metrics {
	pub(crate) fn register(registry: &prometheus_endpoint::Registry) -> Result<Self, PrometheusError> {
		Ok(Self {
			finality_grandpa_round: register(
				Gauge::new("finality_grandpa_round", "Highest completed GRANDPA round.")?,
				registry
			)?,
		})
	}
}


/// The environment we run GRANDPA in.
<<<<<<< HEAD
pub(crate) struct Environment<B, E, Block: BlockT, N: NetworkT<Block>, RA, PRA, SC, VR> {
	pub(crate) client: Arc<Client<B, E, Block, RA>>,
	pub(crate) api: Arc<PRA>,
=======
pub(crate) struct Environment<Backend, Block: BlockT, C, N: NetworkT<Block>, SC, VR> {
	pub(crate) client: Arc<C>,
>>>>>>> ba5c85ad
	pub(crate) select_chain: SC,
	pub(crate) voters: Arc<VoterSet<AuthorityId>>,
	pub(crate) config: Config,
	pub(crate) authority_set: SharedAuthoritySet<Block::Hash, NumberFor<Block>>,
	pub(crate) consensus_changes: SharedConsensusChanges<Block::Hash, NumberFor<Block>>,
	pub(crate) network: crate::communication::NetworkBridge<Block, N>,
	pub(crate) set_id: SetId,
	pub(crate) voter_set_state: SharedVoterSetState<Block>,
	pub(crate) voting_rule: VR,
	pub(crate) metrics: Option<Metrics>,
	pub(crate) _phantom: PhantomData<Backend>,
}

<<<<<<< HEAD
impl<B, E, Block: BlockT, N: NetworkT<Block>, RA, PRA, SC, VR> Environment<B, E, Block, N, RA, PRA, SC, VR> {
=======
impl<Backend, Block: BlockT, C, N: NetworkT<Block>, SC, VR> Environment<Backend, Block, C, N, SC, VR> {
>>>>>>> ba5c85ad
	/// Updates the voter set state using the given closure. The write lock is
	/// held during evaluation of the closure and the environment's voter set
	/// state is set to its result if successful.
	pub(crate) fn update_voter_set_state<F>(&self, f: F) -> Result<(), Error> where
		F: FnOnce(&VoterSetState<Block>) -> Result<Option<VoterSetState<Block>>, Error>
	{
		self.voter_set_state.with(|voter_set_state| {
			if let Some(set_state) = f(&voter_set_state)? {
				*voter_set_state = set_state;

				if let Some(metrics) = self.metrics.as_ref() {
					if let VoterSetState::Live { completed_rounds, .. } = voter_set_state {
						let highest = completed_rounds.rounds.iter()
							.map(|round| round.number)
							.max()
							.expect("There is always one completed round (genesis); qed");

						metrics.finality_grandpa_round.set(highest);
					}
				}
			}
			Ok(())
		})
	}
}

<<<<<<< HEAD
impl<Block: BlockT, B, E, N, RA, PRA, SC, VR>
	finality_grandpa::Chain<Block::Hash, NumberFor<Block>>
for Environment<B, E, Block, N, RA, PRA, SC, VR>
where
	Block: 'static,
	B: Backend<Block> + 'static,
	E: CallExecutor<Block> + Send + Sync,
	N: NetworkT<Block> + 'static + Send,
=======
impl<BE, Block: BlockT, C, N, SC, VR>
	finality_grandpa::Chain<Block::Hash, NumberFor<Block>>
for Environment<BE, Block, C, N, SC, VR>
where
	Block: 'static,
	BE: Backend<Block>,
	C: crate::ClientForGrandpa<Block, BE>,
 	N: NetworkT<Block> + 'static + Send,
>>>>>>> ba5c85ad
	SC: SelectChain<Block> + 'static,
	VR: VotingRule<Block, C>,
	NumberFor<Block>: BlockNumberOps,
{
	fn ancestry(&self, base: Block::Hash, block: Block::Hash) -> Result<Vec<Block::Hash>, GrandpaError> {
		ancestry(&self.client, base, block)
	}

	fn best_chain_containing(&self, block: Block::Hash) -> Option<(Block::Hash, NumberFor<Block>)> {
		// NOTE: when we finalize an authority set change through the sync protocol the voter is
		//       signaled asynchronously. therefore the voter could still vote in the next round
		//       before activating the new set. the `authority_set` is updated immediately thus we
		//       restrict the voter based on that.
		if self.set_id != self.authority_set.inner().read().current().0 {
			return None;
		}

		let base_header = match self.client.header(BlockId::Hash(block)).ok()? {
			Some(h) => h,
			None => {
				debug!(target: "afg", "Encountered error finding best chain containing {:?}: couldn't find base block", block);
				return None;
			}
		};

		// we refuse to vote beyond the current limit number where transitions are scheduled to
		// occur.
		// once blocks are finalized that make that transition irrelevant or activate it,
		// we will proceed onwards. most of the time there will be no pending transition.
		// the limit, if any, is guaranteed to be higher than or equal to the given base number.
		let limit = self.authority_set.current_limit(*base_header.number());
		debug!(target: "afg", "Finding best chain containing block {:?} with number limit {:?}", block, limit);

		match self.select_chain.finality_target(block, None) {
			Ok(Some(best_hash)) => {
				let best_header = self.client.header(BlockId::Hash(best_hash)).ok()?
					.expect("Header known to exist after `finality_target` call; qed");

				// check if our vote is currently being limited due to a pending change
				let limit = limit.filter(|limit| limit < best_header.number());
				let target;

				let target_header = if let Some(target_number) = limit {
					let mut target_header = best_header.clone();

					// walk backwards until we find the target block
					loop {
						if *target_header.number() < target_number {
							unreachable!(
								"we are traversing backwards from a known block; \
								 blocks are stored contiguously; \
								 qed"
							);
						}

						if *target_header.number() == target_number {
							break;
						}

						target_header = self.client.header(BlockId::Hash(*target_header.parent_hash())).ok()?
							.expect("Header known to exist after `finality_target` call; qed");
					}

					target = target_header;
					&target
				} else {
					// otherwise just use the given best as the target
					&best_header
				};

				// restrict vote according to the given voting rule, if the
				// voting rule doesn't restrict the vote then we keep the
				// previous target.
				//
				// note that we pass the original `best_header`, i.e. before the
				// authority set limit filter, which can be considered a
				// mandatory/implicit voting rule.
				//
				// we also make sure that the restricted vote is higher than the
				// round base (i.e. last finalized), otherwise the value
				// returned by the given voting rule is ignored and the original
				// target is used instead.
				self.voting_rule
					.restrict_vote(&*self.client, &base_header, &best_header, target_header)
					.filter(|(_, restricted_number)| {
						// we can only restrict votes within the interval [base, target]
						restricted_number >= base_header.number() &&
							restricted_number < target_header.number()
					})
					.or(Some((target_header.hash(), *target_header.number())))
			},
			Ok(None) => {
				debug!(target: "afg", "Encountered error finding best chain containing {:?}: couldn't find target block", block);
				None
			}
			Err(e) => {
				debug!(target: "afg", "Encountered error finding best chain containing {:?}: {:?}", block, e);
				None
			}
		}
	}
}


pub(crate) fn ancestry<Block: BlockT, Client>(
	client: &Arc<Client>,
	base: Block::Hash,
	block: Block::Hash,
) -> Result<Vec<Block::Hash>, GrandpaError> where
	Client: HeaderMetadata<Block, Error = sp_blockchain::Error>,
{
	if base == block { return Err(GrandpaError::NotDescendent) }

	let tree_route_res = sp_blockchain::tree_route(&**client, block, base);

	let tree_route = match tree_route_res {
		Ok(tree_route) => tree_route,
		Err(e) => {
			debug!(target: "afg", "Encountered error computing ancestry between block {:?} and base {:?}: {:?}",
				   block, base, e);

			return Err(GrandpaError::NotDescendent);
		}
	};

	if tree_route.common_block().hash != base {
		return Err(GrandpaError::NotDescendent);
	}

	// skip one because our ancestry is meant to start from the parent of `block`,
	// and `tree_route` includes it.
	Ok(tree_route.retracted().iter().skip(1).map(|e| e.hash).collect())
}

<<<<<<< HEAD
impl<B, E, Block: BlockT, N, RA, PRA, SC, VR>
	voter::Environment<Block::Hash, NumberFor<Block>>
for Environment<B, E, Block, N, RA, PRA, SC, VR>
where
	Block: 'static,
	B: Backend<Block> + 'static,
	E: CallExecutor<Block> + 'static + Send + Sync,
	N: NetworkT<Block> + 'static + Send,
	RA: 'static + Send + Sync,
	PRA: ProvideRuntimeApi<Block>,
	PRA::Api: GrandpaApi<Block> + SessionMembership<Block, Error = sp_blockchain::Error>,
=======
impl<B, Block: BlockT, C, N, SC, VR>
	voter::Environment<Block::Hash, NumberFor<Block>>
for Environment<B, Block, C, N, SC, VR>
where
	Block: 'static,
	B: Backend<Block>,
	C: crate::ClientForGrandpa<Block, B> + 'static,
 	N: NetworkT<Block> + 'static + Send,
>>>>>>> ba5c85ad
	SC: SelectChain<Block> + 'static,
	VR: VotingRule<Block, C>,
	NumberFor<Block>: BlockNumberOps,
{
	type Timer = Pin<Box<dyn Future<Output = Result<(), Self::Error>> + Send>>;
	type Id = AuthorityId;
	type Signature = AuthoritySignature;

	// regular round message streams
	type In = Pin<Box<dyn Stream<
		Item = Result<::finality_grandpa::SignedMessage<Block::Hash, NumberFor<Block>, Self::Signature, Self::Id>, Self::Error>
	> + Send>>;
	type Out = Pin<Box<dyn Sink<
		::finality_grandpa::Message<Block::Hash, NumberFor<Block>>,
		Error = Self::Error,
	> + Send>>;

	type Error = CommandOrError<Block::Hash, NumberFor<Block>>;

	fn round_data(
		&self,
		round: RoundNumber,
	) -> voter::RoundData<Self::Id, Self::Timer, Self::In, Self::Out> {
		let prevote_timer = Delay::new(self.config.gossip_duration * 2);
		let precommit_timer = Delay::new(self.config.gossip_duration * 4);

		let local_key = crate::is_voter(&self.voters, &self.config.keystore);

		let has_voted = match self.voter_set_state.has_voted(round) {
			HasVoted::Yes(id, vote) => {
				if local_key.as_ref().map(|k| k.public() == id).unwrap_or(false) {
					HasVoted::Yes(id, vote)
				} else {
					HasVoted::No
				}
			},
			HasVoted::No => HasVoted::No,
		};

		let (incoming, outgoing) = self.network.round_communication(
			crate::communication::Round(round),
			crate::communication::SetId(self.set_id),
			self.voters.clone(),
			local_key.clone(),
			has_voted,
		);

		// schedule incoming messages from the network to be held until
		// corresponding blocks are imported.
		let incoming = Box::pin(UntilVoteTargetImported::new(
			self.client.import_notification_stream(),
			self.network.clone(),
			self.client.clone(),
			incoming,
			"round",
		).map_err(Into::into));

		// schedule network message cleanup when sink drops.
		let outgoing = Box::pin(outgoing.sink_err_into());

		voter::RoundData {
			voter_id: local_key.map(|pair| pair.public()),
			prevote_timer: Box::pin(prevote_timer.map(Ok)),
			precommit_timer: Box::pin(precommit_timer.map(Ok)),
			incoming,
			outgoing,
		}
	}

	fn proposed(&self, round: RoundNumber, propose: PrimaryPropose<Block>) -> Result<(), Self::Error> {
		let local_id = crate::is_voter(&self.voters, &self.config.keystore);

		let local_id = match local_id {
			Some(id) => id.public(),
			None => return Ok(()),
		};

		self.update_voter_set_state(|voter_set_state| {
			let (completed_rounds, current_rounds) = voter_set_state.with_current_round(round)?;
			let current_round = current_rounds.get(&round)
				.expect("checked in with_current_round that key exists; qed.");

			if !current_round.can_propose() {
				// we've already proposed in this round (in a previous run),
				// ignore the given vote and don't update the voter set
				// state
				return Ok(None);
			}

			let mut current_rounds = current_rounds.clone();
			let current_round = current_rounds.get_mut(&round)
				.expect("checked previously that key exists; qed.");

			*current_round = HasVoted::Yes(local_id, Vote::Propose(propose));

			let set_state = VoterSetState::<Block>::Live {
				completed_rounds: completed_rounds.clone(),
				current_rounds,
			};

			crate::aux_schema::write_voter_set_state(&*self.client, &set_state)?;

			Ok(Some(set_state))
		})?;

		Ok(())
	}

	fn prevoted(&self, round: RoundNumber, prevote: Prevote<Block>) -> Result<(), Self::Error> {
		let local_id = crate::is_voter(&self.voters, &self.config.keystore);

		let local_id = match local_id {
			Some(id) => id.public(),
			None => return Ok(()),
		};

		self.update_voter_set_state(|voter_set_state| {
			let (completed_rounds, current_rounds) = voter_set_state.with_current_round(round)?;
			let current_round = current_rounds.get(&round)
				.expect("checked in with_current_round that key exists; qed.");

			if !current_round.can_prevote() {
				// we've already prevoted in this round (in a previous run),
				// ignore the given vote and don't update the voter set
				// state
				return Ok(None);
			}

			let propose = current_round.propose();

			let mut current_rounds = current_rounds.clone();
			let current_round = current_rounds.get_mut(&round)
				.expect("checked previously that key exists; qed.");

			*current_round = HasVoted::Yes(local_id, Vote::Prevote(propose.cloned(), prevote));

			let set_state = VoterSetState::<Block>::Live {
				completed_rounds: completed_rounds.clone(),
				current_rounds,
			};

			crate::aux_schema::write_voter_set_state(&*self.client, &set_state)?;

			Ok(Some(set_state))
		})?;

		Ok(())
	}

	fn precommitted(&self, round: RoundNumber, precommit: Precommit<Block>) -> Result<(), Self::Error> {
		let local_id = crate::is_voter(&self.voters, &self.config.keystore);

		let local_id = match local_id {
			Some(id) => id.public(),
			None => return Ok(()),
		};

		self.update_voter_set_state(|voter_set_state| {
			let (completed_rounds, current_rounds) = voter_set_state.with_current_round(round)?;
			let current_round = current_rounds.get(&round)
				.expect("checked in with_current_round that key exists; qed.");

			if !current_round.can_precommit() {
				// we've already precommitted in this round (in a previous run),
				// ignore the given vote and don't update the voter set
				// state
				return Ok(None);
			}

			let propose = current_round.propose();
			let prevote = match current_round {
				HasVoted::Yes(_, Vote::Prevote(_, prevote)) => prevote,
				_ => {
					let msg = "Voter precommitting before prevoting.";
					return Err(Error::Safety(msg.to_string()));
				},
			};

			let mut current_rounds = current_rounds.clone();
			let current_round = current_rounds.get_mut(&round)
				.expect("checked previously that key exists; qed.");

			*current_round = HasVoted::Yes(
				local_id,
				Vote::Precommit(propose.cloned(), prevote.clone(), precommit),
			);

			let set_state = VoterSetState::<Block>::Live {
				completed_rounds: completed_rounds.clone(),
				current_rounds,
			};

			crate::aux_schema::write_voter_set_state(&*self.client, &set_state)?;

			Ok(Some(set_state))
		})?;

		Ok(())
	}

	fn completed(
		&self,
		round: RoundNumber,
		state: RoundState<Block::Hash, NumberFor<Block>>,
		base: (Block::Hash, NumberFor<Block>),
		historical_votes: &HistoricalVotes<Block>,
	) -> Result<(), Self::Error> {
		debug!(
			target: "afg", "Voter {} completed round {} in set {}. Estimate = {:?}, Finalized in round = {:?}",
			self.config.name(),
			round,
			self.set_id,
			state.estimate.as_ref().map(|e| e.1),
			state.finalized.as_ref().map(|e| e.1),
		);

		self.update_voter_set_state(|voter_set_state| {
			// NOTE: we don't use `with_current_round` here, it is possible that
			// we are not currently tracking this round if it is a round we
			// caught up to.
			let (completed_rounds, current_rounds) =
				if let VoterSetState::Live { completed_rounds, current_rounds } = voter_set_state {
					(completed_rounds, current_rounds)
				} else {
					let msg = "Voter acting while in paused state.";
					return Err(Error::Safety(msg.to_string()));
				};

			let mut completed_rounds = completed_rounds.clone();

			// TODO: Future integration will store the prevote and precommit index. See #2611.
			let votes = historical_votes.seen().to_vec();

			completed_rounds.push(CompletedRound {
				number: round,
				state: state.clone(),
				base,
				votes,
			});

			// remove the round from live rounds and start tracking the next round
			let mut current_rounds = current_rounds.clone();
			current_rounds.remove(&round);
			current_rounds.insert(round + 1, HasVoted::No);

			let set_state = VoterSetState::<Block>::Live {
				completed_rounds,
				current_rounds,
			};

			crate::aux_schema::write_voter_set_state(&*self.client, &set_state)?;

			Ok(Some(set_state))
		})?;

		Ok(())
	}

	fn concluded(
		&self,
		round: RoundNumber,
		state: RoundState<Block::Hash, NumberFor<Block>>,
		_base: (Block::Hash, NumberFor<Block>),
		historical_votes: &HistoricalVotes<Block>,
	) -> Result<(), Self::Error> {
		debug!(
			target: "afg", "Voter {} concluded round {} in set {}. Estimate = {:?}, Finalized in round = {:?}",
			self.config.name(),
			round,
			self.set_id,
			state.estimate.as_ref().map(|e| e.1),
			state.finalized.as_ref().map(|e| e.1),
		);

		self.update_voter_set_state(|voter_set_state| {
			// NOTE: we don't use `with_current_round` here, because a concluded
			// round is completed and cannot be current.
			let (completed_rounds, current_rounds) =
				if let VoterSetState::Live { completed_rounds, current_rounds } = voter_set_state {
					(completed_rounds, current_rounds)
				} else {
					let msg = "Voter acting while in paused state.";
					return Err(Error::Safety(msg.to_string()));
				};

			let mut completed_rounds = completed_rounds.clone();

			if let Some(already_completed) = completed_rounds.rounds
				.iter_mut().find(|r| r.number == round)
			{
				let n_existing_votes = already_completed.votes.len();

				// the interface of Environment guarantees that the previous `historical_votes`
				// from `completable` is a prefix of what is passed to `concluded`.
				already_completed.votes.extend(
					historical_votes.seen().iter().skip(n_existing_votes).cloned()
				);
				already_completed.state = state;
				crate::aux_schema::write_concluded_round(&*self.client, &already_completed)?;
			}

			let set_state = VoterSetState::<Block>::Live {
				completed_rounds,
				current_rounds: current_rounds.clone(),
			};

			crate::aux_schema::write_voter_set_state(&*self.client, &set_state)?;

			Ok(Some(set_state))
		})?;

		Ok(())
	}

	fn finalize_block(
		&self,
		hash: Block::Hash,
		number: NumberFor<Block>,
		round: RoundNumber,
		commit: Commit<Block>,
	) -> Result<(), Self::Error> {
		finalize_block(
			self.client.clone(),
			&self.authority_set,
			&self.consensus_changes,
			Some(self.config.justification_period.into()),
			hash,
			number,
			(round, commit).into(),
		)
	}

	fn round_commit_timer(&self) -> Self::Timer {
		use rand::{thread_rng, Rng};

		//random between 0-1 seconds.
		let delay: u64 = thread_rng().gen_range(0, 1000);
		Box::pin(Delay::new(Duration::from_millis(delay)).map(Ok))
	}

	fn prevote_equivocation(
		&self,
		_round: RoundNumber,
		equivocation: finality_grandpa::Equivocation<Self::Id, Prevote<Block>, Self::Signature>,
	) {
		warn!(target: "afg", "Detected prevote equivocation in the finality worker: {:?}", equivocation);
		match report_equivocation(
			&*self.client,
			&*self.api,
			&self.authority_set.inner().read(),
			&self.select_chain,
			equivocation.into(),
		) {
			Ok(_) => {}
			Err(err) => {
				warn!(target: "afg", "Error reporting prevote equivocation: {:?}", err);
			}
		};
	}

	fn precommit_equivocation(
		&self,
		_round: RoundNumber,
		equivocation: finality_grandpa::Equivocation<Self::Id, Precommit<Block>, Self::Signature>,
	) {
		warn!(target: "afg", "Detected precommit equivocation in the finality worker: {:?}", equivocation);
		match report_equivocation(
			&*self.client,
			&*self.api,
			&self.authority_set.inner().read(),
			&self.select_chain,
			equivocation.into(),
		) {
			Ok(_) => {}
			Err(err) => {
				warn!(target: "afg", "Error reporting precommit equivocation: {:?}", err);
			}
		};
	}
}

/// Report the given equivocation to the GRANDPA runtime module. This method
/// generates a session membership proof of the offender and then submits an
/// extrinsic to report the equivocation. In particular, the session membership
/// proof must be generated at the block at which the given set was active which
/// isn't necessarily the best block if there are pending authority set changes.
fn report_equivocation<Block, B, PRA, SC>(
	backend: &B,
	api: &PRA,
	authority_set: &AuthoritySet<Block::Hash, NumberFor<Block>>,
	select_chain: &SC,
	equivocation: Equivocation<Block::Hash, NumberFor<Block>>,
) -> Result<(), Error>
where
	Block: BlockT,
	B: HeaderBackend<Block> + HeaderMetadata<Block, Error = sp_blockchain::Error>,
	PRA: ProvideRuntimeApi<Block>,
	PRA::Api: GrandpaApi<Block> + SessionMembership<Block, Error = sp_blockchain::Error>,
	SC: SelectChain<Block> + 'static,
{
	let is_descendent_of = is_descendent_of(backend, None);

	let best_header = select_chain
		.best_chain()
		.map_err(|e| Error::Blockchain(e.to_string()))?;

	// block hash and number of the next pending authority set change in the
	// given best chain.
	let next_change = authority_set
		.next_change(&best_header.hash(), &is_descendent_of)
		.map_err(|e| Error::Safety(e.to_string()))?;

	// find the hash of the latest block in the current set
	let current_set_latest_hash = match next_change {
		Some((_, n)) if n.is_zero() => {
			return Err(Error::Safety(
				"Authority set change signalled at genesis.".to_string(),
			))
		}
		// the next set starts at `n` so the current one lasts until `n - 1`. if
		// `n` is later than the best block, then the current set is still live
		// at best block.
		Some((_, n)) if n > *best_header.number() => best_header.hash(),
		Some((h, _)) => {
			// this is the header at which the new set will start
			let header = backend.header(BlockId::Hash(h))?.expect(
				"got block hash from registered pending change; \
				pending changes are only registered on block import; qed.",
			);

			// its parent block is the last block in the current set
			*header.parent_hash()
		}
		// there is no pending change, the latest block for the current set is
		// the best block.
		None => best_header.hash(),
	};

	// generate membership proof at that block
	let membership_proof = match api
		.runtime_api()
		.generate_session_membership_proof(
			&BlockId::Hash(current_set_latest_hash),
			(
				sp_finality_grandpa::KEY_TYPE,
				equivocation.offender().encode(),
			),
		)
		.map_err(Error::Client)?
	{
		Some(proof) => proof,
		None => {
			debug!(target: "afg", "Equivocation offender is not part of the authority set.");
			return Ok(());
		}
	};

	// submit equivocation report at **best** block
	let equivocation_proof = EquivocationProof::new(
		authority_set.set_id,
		equivocation,
	);

	api.runtime_api()
		.submit_report_equivocation_extrinsic(
			&BlockId::Hash(best_header.hash()),
			equivocation_proof,
			membership_proof.encode(),
		).map_err(Error::Client)?;

	Ok(())
}

pub(crate) enum JustificationOrCommit<Block: BlockT> {
	Justification(GrandpaJustification<Block>),
	Commit((RoundNumber, Commit<Block>)),
}

impl<Block: BlockT> From<(RoundNumber, Commit<Block>)> for JustificationOrCommit<Block> {
	fn from(commit: (RoundNumber, Commit<Block>)) -> JustificationOrCommit<Block> {
		JustificationOrCommit::Commit(commit)
	}
}

impl<Block: BlockT> From<GrandpaJustification<Block>> for JustificationOrCommit<Block> {
	fn from(justification: GrandpaJustification<Block>) -> JustificationOrCommit<Block> {
		JustificationOrCommit::Justification(justification)
	}
}

/// Finalize the given block and apply any authority set changes. If an
/// authority set change is enacted then a justification is created (if not
/// given) and stored with the block when finalizing it.
/// This method assumes that the block being finalized has already been imported.
pub(crate) fn finalize_block<BE, Block, Client>(
	client: Arc<Client>,
	authority_set: &SharedAuthoritySet<Block::Hash, NumberFor<Block>>,
	consensus_changes: &SharedConsensusChanges<Block::Hash, NumberFor<Block>>,
	justification_period: Option<NumberFor<Block>>,
	hash: Block::Hash,
	number: NumberFor<Block>,
	justification_or_commit: JustificationOrCommit<Block>,
) -> Result<(), CommandOrError<Block::Hash, NumberFor<Block>>> where
	Block:  BlockT,
	BE: Backend<Block>,
	Client: crate::ClientForGrandpa<Block, BE>,
{
	// NOTE: lock must be held through writing to DB to avoid race. this lock
	//       also implicitly synchronizes the check for last finalized number
	//       below.
	let mut authority_set = authority_set.inner().write();

	let status = client.info();
	if number <= status.finalized_number && client.hash(number)? == Some(hash) {
		// This can happen after a forced change (triggered by the finality tracker when finality is stalled), since
		// the voter will be restarted at the median last finalized block, which can be lower than the local best
		// finalized block.
		warn!(target: "afg", "Re-finalized block #{:?} ({:?}) in the canonical chain, current best finalized is #{:?}",
				hash,
				number,
				status.finalized_number,
		);

		return Ok(());
	}

	// FIXME #1483: clone only when changed
	let old_authority_set = authority_set.clone();
	// holds the old consensus changes in case it is changed below, needed for
	// reverting in case of failure
	let mut old_consensus_changes = None;

	let mut consensus_changes = consensus_changes.lock();
	let canon_at_height = |canon_number| {
		// "true" because the block is finalized
		canonical_at_height(&*client, (hash, number), true, canon_number)
	};

	let update_res: Result<_, Error> = client.lock_import_and_run(|import_op| {
		let status = authority_set.apply_standard_changes(
			hash,
			number,
			&is_descendent_of::<Block, _>(&*client, None),
		).map_err(|e| Error::Safety(e.to_string()))?;

		// check if this is this is the first finalization of some consensus changes
		let (alters_consensus_changes, finalizes_consensus_changes) = consensus_changes
			.finalize((number, hash), &canon_at_height)?;

		if alters_consensus_changes {
			old_consensus_changes = Some(consensus_changes.clone());

			let write_result = crate::aux_schema::update_consensus_changes(
				&*consensus_changes,
				|insert| apply_aux(import_op, insert, &[]),
			);

			if let Err(e) = write_result {
				warn!(target: "afg", "Failed to write updated consensus changes to disk. Bailing.");
				warn!(target: "afg", "Node is in a potentially inconsistent state.");

				return Err(e.into());
			}
		}

		// NOTE: this code assumes that honest voters will never vote past a
		// transition block, thus we don't have to worry about the case where
		// we have a transition with `effective_block = N`, but we finalize
		// `N+1`. this assumption is required to make sure we store
		// justifications for transition blocks which will be requested by
		// syncing clients.
		let justification = match justification_or_commit {
			JustificationOrCommit::Justification(justification) => Some(justification.encode()),
			JustificationOrCommit::Commit((round_number, commit)) => {
				let mut justification_required =
					// justification is always required when block that enacts new authorities
					// set is finalized
					status.new_set_block.is_some() ||
					// justification is required when consensus changes are finalized
					finalizes_consensus_changes;

				// justification is required every N blocks to be able to prove blocks
				// finalization to remote nodes
				if !justification_required {
					if let Some(justification_period) = justification_period {
						let last_finalized_number = client.info().finalized_number;
						justification_required =
							(!last_finalized_number.is_zero() || number - last_finalized_number == justification_period) &&
							(last_finalized_number / justification_period != number / justification_period);
					}
				}

				if justification_required {
					let justification = GrandpaJustification::from_commit(
						&client,
						round_number,
						commit,
					)?;

					Some(justification.encode())
				} else {
					None
				}
			},
		};

		debug!(target: "afg", "Finalizing blocks up to ({:?}, {})", number, hash);

		// ideally some handle to a synchronization oracle would be used
		// to avoid unconditionally notifying.
		client.apply_finality(import_op, BlockId::Hash(hash), justification, true).map_err(|e| {
			warn!(target: "afg", "Error applying finality to block {:?}: {:?}", (hash, number), e);
			e
		})?;
		telemetry!(CONSENSUS_INFO; "afg.finalized_blocks_up_to";
			"number" => ?number, "hash" => ?hash,
		);

		let new_authorities = if let Some((canon_hash, canon_number)) = status.new_set_block {
			// the authority set has changed.
			let (new_id, set_ref) = authority_set.current();

			if set_ref.len() > 16 {
				info!("Applying GRANDPA set change to new set with {} authorities", set_ref.len());
			} else {
				info!("Applying GRANDPA set change to new set {:?}", set_ref);
			}

			telemetry!(CONSENSUS_INFO; "afg.generating_new_authority_set";
				"number" => ?canon_number, "hash" => ?canon_hash,
				"authorities" => ?set_ref.to_vec(),
				"set_id" => ?new_id,
			);
			Some(NewAuthoritySet {
				canon_hash,
				canon_number,
				set_id: new_id,
				authorities: set_ref.to_vec(),
			})
		} else {
			None
		};

		if status.changed {
			let write_result = crate::aux_schema::update_authority_set::<Block, _, _>(
				&authority_set,
				new_authorities.as_ref(),
				|insert| apply_aux(import_op, insert, &[]),
			);

			if let Err(e) = write_result {
				warn!(target: "afg", "Failed to write updated authority set to disk. Bailing.");
				warn!(target: "afg", "Node is in a potentially inconsistent state.");

				return Err(e.into());
			}
		}

		Ok(new_authorities.map(VoterCommand::ChangeAuthorities))
	});

	match update_res {
		Ok(Some(command)) => Err(CommandOrError::VoterCommand(command)),
		Ok(None) => Ok(()),
		Err(e) => {
			*authority_set = old_authority_set;

			if let Some(old_consensus_changes) = old_consensus_changes {
				*consensus_changes = old_consensus_changes;
			}

			Err(CommandOrError::Error(e))
		}
	}
}

/// Using the given base get the block at the given height on this chain. The
/// target block must be an ancestor of base, therefore `height <= base.height`.
pub(crate) fn canonical_at_height<Block: BlockT, C: HeaderBackend<Block>>(
	provider: &C,
	base: (Block::Hash, NumberFor<Block>),
	base_is_canonical: bool,
	height: NumberFor<Block>,
) -> Result<Option<Block::Hash>, ClientError> {
	if height > base.1 {
		return Ok(None);
	}

	if height == base.1 {
		if base_is_canonical {
			return Ok(Some(base.0));
		} else {
			return Ok(provider.hash(height).unwrap_or(None));
		}
	} else if base_is_canonical {
		return Ok(provider.hash(height).unwrap_or(None));
	}

	let one = NumberFor::<Block>::one();

	// start by getting _canonical_ block with number at parent position and then iterating
	// backwards by hash.
	let mut current = match provider.header(BlockId::Number(base.1 - one))? {
		Some(header) => header,
		_ => return Ok(None),
	};

	// we've already checked that base > height above.
	let mut steps = base.1 - height - one;

	while steps > NumberFor::<Block>::zero() {
		current = match provider.header(BlockId::Hash(*current.parent_hash()))? {
			Some(header) => header,
			_ => return Ok(None),
		};

		steps -= one;
	}

	Ok(Some(current.hash()))
}<|MERGE_RESOLUTION|>--- conflicted
+++ resolved
@@ -25,30 +25,14 @@
 use futures::prelude::*;
 use futures_timer::Delay;
 use parking_lot::RwLock;
-<<<<<<< HEAD
-
-use sc_client_api::{
-	BlockchainEvents,
-	backend::{AuxStore, Backend},
-	Finalizer,
-	call_executor::CallExecutor,
-	utils::is_descendent_of,
-};
-use sc_client::{
-	apply_aux, Client,
-};
-=======
-use sp_blockchain::{HeaderBackend, Error as ClientError, HeaderMetadata};
 use std::marker::PhantomData;
 
 use sc_client_api::{backend::Backend, utils::is_descendent_of};
 use sc_client::apply_aux;
->>>>>>> ba5c85ad
 use finality_grandpa::{
 	BlockNumberOps, Error as GrandpaError, round::State as RoundState,
 	voter, voter_set::VoterSet,
 };
-use sp_api::ProvideRuntimeApi;
 use sp_blockchain::{HeaderBackend, HeaderMetadata, Error as ClientError};
 use sp_core::Pair;
 use sp_runtime::generic::BlockId;
@@ -71,15 +55,11 @@
 use crate::justification::GrandpaJustification;
 use crate::until_imported::UntilVoteTargetImported;
 use crate::voting_rule::VotingRule;
-<<<<<<< HEAD
 use sp_finality_grandpa::{
 	AuthorityId, AuthoritySignature, Equivocation, EquivocationProof,
 	GrandpaApi, RoundNumber, SetId,
 };
-=======
-use sp_finality_grandpa::{AuthorityId, AuthoritySignature, SetId, RoundNumber};
 use prometheus_endpoint::{Gauge, U64, register, PrometheusError};
->>>>>>> ba5c85ad
 
 type HistoricalVotes<Block> = finality_grandpa::HistoricalVotes<
 	<Block as BlockT>::Hash,
@@ -413,14 +393,8 @@
 
 
 /// The environment we run GRANDPA in.
-<<<<<<< HEAD
-pub(crate) struct Environment<B, E, Block: BlockT, N: NetworkT<Block>, RA, PRA, SC, VR> {
-	pub(crate) client: Arc<Client<B, E, Block, RA>>,
-	pub(crate) api: Arc<PRA>,
-=======
 pub(crate) struct Environment<Backend, Block: BlockT, C, N: NetworkT<Block>, SC, VR> {
 	pub(crate) client: Arc<C>,
->>>>>>> ba5c85ad
 	pub(crate) select_chain: SC,
 	pub(crate) voters: Arc<VoterSet<AuthorityId>>,
 	pub(crate) config: Config,
@@ -434,11 +408,7 @@
 	pub(crate) _phantom: PhantomData<Backend>,
 }
 
-<<<<<<< HEAD
-impl<B, E, Block: BlockT, N: NetworkT<Block>, RA, PRA, SC, VR> Environment<B, E, Block, N, RA, PRA, SC, VR> {
-=======
 impl<Backend, Block: BlockT, C, N: NetworkT<Block>, SC, VR> Environment<Backend, Block, C, N, SC, VR> {
->>>>>>> ba5c85ad
 	/// Updates the voter set state using the given closure. The write lock is
 	/// held during evaluation of the closure and the environment's voter set
 	/// state is set to its result if successful.
@@ -465,16 +435,6 @@
 	}
 }
 
-<<<<<<< HEAD
-impl<Block: BlockT, B, E, N, RA, PRA, SC, VR>
-	finality_grandpa::Chain<Block::Hash, NumberFor<Block>>
-for Environment<B, E, Block, N, RA, PRA, SC, VR>
-where
-	Block: 'static,
-	B: Backend<Block> + 'static,
-	E: CallExecutor<Block> + Send + Sync,
-	N: NetworkT<Block> + 'static + Send,
-=======
 impl<BE, Block: BlockT, C, N, SC, VR>
 	finality_grandpa::Chain<Block::Hash, NumberFor<Block>>
 for Environment<BE, Block, C, N, SC, VR>
@@ -482,8 +442,7 @@
 	Block: 'static,
 	BE: Backend<Block>,
 	C: crate::ClientForGrandpa<Block, BE>,
- 	N: NetworkT<Block> + 'static + Send,
->>>>>>> ba5c85ad
+	N: NetworkT<Block> + 'static + Send,
 	SC: SelectChain<Block> + 'static,
 	VR: VotingRule<Block, C>,
 	NumberFor<Block>: BlockNumberOps,
@@ -618,19 +577,6 @@
 	Ok(tree_route.retracted().iter().skip(1).map(|e| e.hash).collect())
 }
 
-<<<<<<< HEAD
-impl<B, E, Block: BlockT, N, RA, PRA, SC, VR>
-	voter::Environment<Block::Hash, NumberFor<Block>>
-for Environment<B, E, Block, N, RA, PRA, SC, VR>
-where
-	Block: 'static,
-	B: Backend<Block> + 'static,
-	E: CallExecutor<Block> + 'static + Send + Sync,
-	N: NetworkT<Block> + 'static + Send,
-	RA: 'static + Send + Sync,
-	PRA: ProvideRuntimeApi<Block>,
-	PRA::Api: GrandpaApi<Block> + SessionMembership<Block, Error = sp_blockchain::Error>,
-=======
 impl<B, Block: BlockT, C, N, SC, VR>
 	voter::Environment<Block::Hash, NumberFor<Block>>
 for Environment<B, Block, C, N, SC, VR>
@@ -638,8 +584,8 @@
 	Block: 'static,
 	B: Backend<Block>,
 	C: crate::ClientForGrandpa<Block, B> + 'static,
+	C::Api: GrandpaApi<Block>+ SessionMembership<Block, Error = sp_blockchain::Error>,
  	N: NetworkT<Block> + 'static + Send,
->>>>>>> ba5c85ad
 	SC: SelectChain<Block> + 'static,
 	VR: VotingRule<Block, C>,
 	NumberFor<Block>: BlockNumberOps,
@@ -987,8 +933,7 @@
 	) {
 		warn!(target: "afg", "Detected prevote equivocation in the finality worker: {:?}", equivocation);
 		match report_equivocation(
-			&*self.client,
-			&*self.api,
+			&self.client.clone(),
 			&self.authority_set.inner().read(),
 			&self.select_chain,
 			equivocation.into(),
@@ -1007,8 +952,7 @@
 	) {
 		warn!(target: "afg", "Detected precommit equivocation in the finality worker: {:?}", equivocation);
 		match report_equivocation(
-			&*self.client,
-			&*self.api,
+			&self.client.clone(),
 			&self.authority_set.inner().read(),
 			&self.select_chain,
 			equivocation.into(),
@@ -1026,21 +970,20 @@
 /// extrinsic to report the equivocation. In particular, the session membership
 /// proof must be generated at the block at which the given set was active which
 /// isn't necessarily the best block if there are pending authority set changes.
-fn report_equivocation<Block, B, PRA, SC>(
-	backend: &B,
-	api: &PRA,
+fn report_equivocation<BE, Block, Client, SC>(
+	client: &Arc<Client>,
 	authority_set: &AuthoritySet<Block::Hash, NumberFor<Block>>,
 	select_chain: &SC,
 	equivocation: Equivocation<Block::Hash, NumberFor<Block>>,
 ) -> Result<(), Error>
 where
 	Block: BlockT,
-	B: HeaderBackend<Block> + HeaderMetadata<Block, Error = sp_blockchain::Error>,
-	PRA: ProvideRuntimeApi<Block>,
-	PRA::Api: GrandpaApi<Block> + SessionMembership<Block, Error = sp_blockchain::Error>,
+	BE: Backend<Block>,
+	Client: crate::ClientForGrandpa<Block, BE>,
+	Client::Api: GrandpaApi<Block>+ SessionMembership<Block, Error = sp_blockchain::Error>,
 	SC: SelectChain<Block> + 'static,
 {
-	let is_descendent_of = is_descendent_of(backend, None);
+	let is_descendent_of = is_descendent_of(&**client, None);
 
 	let best_header = select_chain
 		.best_chain()
@@ -1065,7 +1008,7 @@
 		Some((_, n)) if n > *best_header.number() => best_header.hash(),
 		Some((h, _)) => {
 			// this is the header at which the new set will start
-			let header = backend.header(BlockId::Hash(h))?.expect(
+			let header = client.header(BlockId::Hash(h))?.expect(
 				"got block hash from registered pending change; \
 				pending changes are only registered on block import; qed.",
 			);
@@ -1079,7 +1022,7 @@
 	};
 
 	// generate membership proof at that block
-	let membership_proof = match api
+	let membership_proof = match client
 		.runtime_api()
 		.generate_session_membership_proof(
 			&BlockId::Hash(current_set_latest_hash),
@@ -1103,7 +1046,7 @@
 		equivocation,
 	);
 
-	api.runtime_api()
+	client.runtime_api()
 		.submit_report_equivocation_extrinsic(
 			&BlockId::Hash(best_header.hash()),
 			equivocation_proof,
