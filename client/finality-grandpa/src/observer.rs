--- conflicted
+++ resolved
@@ -335,17 +335,9 @@
 	Client<Bk, E, B, RA>: AuxStore,
 {
 	type Output = Result<(), Error>;
-<<<<<<< HEAD
-
-	fn poll(self: Pin<&mut Self>, cx: &mut Context) -> Poll<Self::Output> {
-		let this = Pin::into_inner(self);
-
-		match Future::poll(Pin::new(&mut this.observer), cx) {
-=======
 
 	fn poll(mut self: Pin<&mut Self>, cx: &mut Context) -> Poll<Self::Output> {
 		match Future::poll(Pin::new(&mut self.observer), cx) {
->>>>>>> 862dc675
 			Poll::Pending => {}
 			Poll::Ready(Ok(())) => {
 				// observer commit stream doesn't conclude naturally; this could reasonably be an error.
@@ -357,20 +349,12 @@
 			}
 			Poll::Ready(Err(CommandOrError::VoterCommand(command))) => {
 				// some command issued internally
-<<<<<<< HEAD
-				this.handle_voter_command(command)?;
-=======
 				self.handle_voter_command(command)?;
->>>>>>> 862dc675
 				cx.waker().wake_by_ref();
 			}
 		}
 
-<<<<<<< HEAD
-		match Stream::poll_next(Pin::new(&mut this.voter_commands_rx), cx) {
-=======
 		match Stream::poll_next(Pin::new(&mut self.voter_commands_rx), cx) {
->>>>>>> 862dc675
 			Poll::Pending => {}
 			Poll::Ready(None) => {
 				// the `voter_commands_rx` stream should never conclude since it's never closed.
@@ -378,19 +362,11 @@
 			}
 			Poll::Ready(Some(command)) => {
 				// some command issued externally
-<<<<<<< HEAD
-				this.handle_voter_command(command)?;
-=======
 				self.handle_voter_command(command)?;
->>>>>>> 862dc675
 				cx.waker().wake_by_ref();
 			}
 		}
 
-<<<<<<< HEAD
-		Poll::Pending
-=======
 		Future::poll(Pin::new(&mut self.network), cx)
->>>>>>> 862dc675
 	}
 }