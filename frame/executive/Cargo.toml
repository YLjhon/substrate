[package]
name = "frame-executive"
version = "2.0.0-alpha.5"
authors = ["Parity Technologies <admin@parity.io>"]
edition = "2018"
license = "GPL-3.0"
homepage = "https://substrate.dev"
repository = "https://github.com/paritytech/substrate/"
description = "FRAME executives engine"

[dependencies]
codec = { package = "parity-scale-codec", version = "1.2.0", default-features = false, features = ["derive"] }
frame-support = { version = "2.0.0-alpha.5", default-features = false, path = "../support" }
frame-system = { version = "2.0.0-alpha.5", default-features = false, path = "../system" }
serde = { version = "1.0.101", optional = true }
<<<<<<< HEAD
sp-runtime = { version = "2.0.0-alpha.2", default-features = false, path = "../../primitives/runtime" }
sp-std = { version = "2.0.0-alpha.2", default-features = false, path = "../../primitives/std" }
sp-io = { path = "../../primitives/io", default-features = false, version = "2.0.0-alpha.2"}

[dev-dependencies]
hex-literal = "0.2.1"
pallet-indices = { version = "2.0.0-alpha.2", path = "../indices" }
pallet-balances = { version = "2.0.0-alpha.2", path = "../balances" }
pallet-transaction-payment = { version = "2.0.0-alpha.2", path = "../transaction-payment" }
sp-version = { version = "2.0.0-alpha.2", path = "../../primitives/version" }
sp-core = { version = "2.0.0-alpha.2", path = "../../primitives/core" }
=======
sp-runtime = { version = "2.0.0-alpha.5", default-features = false, path = "../../primitives/runtime" }
sp-std = { version = "2.0.0-alpha.5", default-features = false, path = "../../primitives/std" }

[dev-dependencies]
hex-literal = "0.2.1"
sp-core = { version = "2.0.0-alpha.5", path = "../../primitives/core" }
sp-io ={ path = "../../primitives/io", version = "2.0.0-alpha.5"}
pallet-indices = { version = "2.0.0-alpha.5", path = "../indices" }
pallet-balances = { version = "2.0.0-alpha.5", path = "../balances" }
pallet-transaction-payment = { version = "2.0.0-alpha.5", path = "../transaction-payment" }
sp-version = { version = "2.0.0-alpha.5", path = "../../primitives/version" }
>>>>>>> 6ce09173

[features]
default = ["std"]
std = [
	"codec/std",
	"frame-support/std",
	"frame-system/std",
	"serde",
	"sp-runtime/std",
	"sp-std/std",
	"sp-io/std",
]<|MERGE_RESOLUTION|>--- conflicted
+++ resolved
@@ -13,31 +13,17 @@
 frame-support = { version = "2.0.0-alpha.5", default-features = false, path = "../support" }
 frame-system = { version = "2.0.0-alpha.5", default-features = false, path = "../system" }
 serde = { version = "1.0.101", optional = true }
-<<<<<<< HEAD
-sp-runtime = { version = "2.0.0-alpha.2", default-features = false, path = "../../primitives/runtime" }
-sp-std = { version = "2.0.0-alpha.2", default-features = false, path = "../../primitives/std" }
-sp-io = { path = "../../primitives/io", default-features = false, version = "2.0.0-alpha.2"}
-
-[dev-dependencies]
-hex-literal = "0.2.1"
-pallet-indices = { version = "2.0.0-alpha.2", path = "../indices" }
-pallet-balances = { version = "2.0.0-alpha.2", path = "../balances" }
-pallet-transaction-payment = { version = "2.0.0-alpha.2", path = "../transaction-payment" }
-sp-version = { version = "2.0.0-alpha.2", path = "../../primitives/version" }
-sp-core = { version = "2.0.0-alpha.2", path = "../../primitives/core" }
-=======
 sp-runtime = { version = "2.0.0-alpha.5", default-features = false, path = "../../primitives/runtime" }
 sp-std = { version = "2.0.0-alpha.5", default-features = false, path = "../../primitives/std" }
+sp-io ={ path = "../../primitives/io", version = "2.0.0-alpha.5"}
 
 [dev-dependencies]
 hex-literal = "0.2.1"
 sp-core = { version = "2.0.0-alpha.5", path = "../../primitives/core" }
-sp-io ={ path = "../../primitives/io", version = "2.0.0-alpha.5"}
 pallet-indices = { version = "2.0.0-alpha.5", path = "../indices" }
 pallet-balances = { version = "2.0.0-alpha.5", path = "../balances" }
 pallet-transaction-payment = { version = "2.0.0-alpha.5", path = "../transaction-payment" }
 sp-version = { version = "2.0.0-alpha.5", path = "../../primitives/version" }
->>>>>>> 6ce09173
 
 [features]
 default = ["std"]
