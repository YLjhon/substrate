--- conflicted
+++ resolved
@@ -21,12 +21,8 @@
 sp-timestamp = { version = "2.0.0-alpha.4", default-features = false, path = "../../primitives/timestamp" }
 pallet-session = { version = "2.0.0-alpha.4", default-features = false, path = "../session" }
 sp-consensus-babe = { version = "0.8.0-alpha.4", default-features = false, path = "../../primitives/consensus/babe" }
-<<<<<<< HEAD
-sp-io ={ path = "../../primitives/io", default-features = false , version = "2.0.0-alpha.4" }
-=======
 sp-consensus-vrf = { version = "0.8.0-alpha.4", default-features = false, path = "../../primitives/consensus/vrf" }
-sp-io = { path = "../../primitives/io", default-features = false , version = "2.0.0-alpha.4"}
->>>>>>> 9557c6f1
+sp-io = { path = "../../primitives/io", default-features = false , version = "2.0.0-alpha.4" }
 
 [dev-dependencies]
 sp-core = { version = "2.0.0-alpha.4", path = "../../primitives/core" }
