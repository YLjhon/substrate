--- conflicted
+++ resolved
@@ -272,22 +272,14 @@
 };
 use codec::{HasCompact, Encode, Decode};
 use frame_support::{
-<<<<<<< HEAD
-	decl_module, decl_event, decl_storage, ensure, decl_error, debug, IterableStorageMap,
+	decl_module, decl_event, decl_storage, ensure, decl_error, debug,
 	weights::{SimpleDispatchInfo, Weight},
+	storage::IterableStorageMap,
 	dispatch::{IsSubType, DispatchResult},
 	traits::{
 		Currency, LockIdentifier, LockableCurrency, WithdrawReasons, OnUnbalanced, Imbalance, Get,
-		Time, EstimateNextNewSession,
-	}
-=======
-	decl_module, decl_event, decl_storage, ensure, decl_error,
-	dispatch::DispatchResult, storage::IterableStorageMap, traits::{
-		Currency, LockIdentifier, LockableCurrency, WithdrawReasons, OnUnbalanced, Imbalance, Get,
-		UnixTime
-	},
-	weights::{SimpleDispatchInfo, Weight},
->>>>>>> 2b89e83d
+		UnixTime, EstimateNextNewSession,
+	}
 };
 use pallet_session::historical;
 use sp_runtime::{
@@ -375,7 +367,6 @@
 	<<T as Trait>::Currency as Currency<<T as frame_system::Trait>::AccountId>>::PositiveImbalance;
 type NegativeImbalanceOf<T> =
 	<<T as Trait>::Currency as Currency<<T as frame_system::Trait>::AccountId>>::NegativeImbalance;
-type MomentOf<T> = <<T as Trait>::Time as Time>::Moment;
 
 /// Reward points of an era. Used to split era total payout between validators.
 ///
@@ -625,7 +616,6 @@
 	payout: Balance,
 }
 
-<<<<<<< HEAD
 /// Indicate how an election round was computed.
 #[derive(PartialEq, Eq, Clone, Copy, Encode, Decode, RuntimeDebug)]
 pub enum ElectionCompute {
@@ -681,14 +671,6 @@
 		Self::Closed
 	}
 }
-=======
-pub type BalanceOf<T> =
-	<<T as Trait>::Currency as Currency<<T as frame_system::Trait>::AccountId>>::Balance;
-type PositiveImbalanceOf<T> =
-	<<T as Trait>::Currency as Currency<<T as frame_system::Trait>::AccountId>>::PositiveImbalance;
-type NegativeImbalanceOf<T> =
-	<<T as Trait>::Currency as Currency<<T as frame_system::Trait>::AccountId>>::NegativeImbalance;
->>>>>>> 2b89e83d
 
 /// Means for interacting with a specialized version of the `session` trait.
 ///
