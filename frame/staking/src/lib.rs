--- conflicted
+++ resolved
@@ -2509,26 +2509,16 @@
 	///
 	/// Self votes are added and nominations before the most recent slashing span are reaped.
 	///
-<<<<<<< HEAD
 	/// No storage item is updated.
 	fn do_phragmen<Accuracy: PerThing>() -> Option<PhragmenResult<T::AccountId, Accuracy>> {
-		let mut all_nominators: Vec<(T::AccountId, Vec<T::AccountId>)> = Vec::new();
-		let all_validators = <Validators<T>>::iter().map(|(who, _pref)| {
-			// append self vote
-			let self_vote = (who.clone(), vec![who.clone()]);
-=======
-	/// Assumes storage is coherent with the declaration.
-	fn select_validators(current_era: EraIndex) -> Option<Vec<T::AccountId>> {
 		let mut all_nominators: Vec<(T::AccountId, BalanceOf<T>, Vec<T::AccountId>)> = Vec::new();
-		let mut all_validators_and_prefs = BTreeMap::new();
 		let mut all_validators = Vec::new();
 		for (validator, preference) in <Validators<T>>::iter() {
+			// append self vote
 			let self_vote = (validator.clone(), Self::slashable_balance_of(&validator), vec![validator.clone()]);
->>>>>>> 9557c6f1
 			all_nominators.push(self_vote);
-
-			who
-		}).collect::<Vec<T::AccountId>>();
+			all_validators.push(validator);
+		}
 
 		let nominator_votes = <Nominators<T>>::iter().map(|(nominator, nominations)| {
 			let Nominations { submitted_in, mut targets, suppressed: _ } = nominations;
@@ -2549,69 +2539,13 @@
 			(n, s, ns)
 		}));
 
-<<<<<<< HEAD
-		elect::<_, _, _, T::CurrencyToVote, Accuracy>(
-=======
-		let maybe_phragmen_result = sp_phragmen::elect::<_, _, T::CurrencyToVote, Perbill>(
->>>>>>> 9557c6f1
+		elect::<_, _, T::CurrencyToVote, Accuracy>(
 			Self::validator_count() as usize,
 			Self::minimum_validator_count().max(1) as usize,
 			all_validators,
 			all_nominators,
-<<<<<<< HEAD
-			Self::slashable_balance_of,
 		)
 	}
-=======
-		);
-
-		if let Some(phragmen_result) = maybe_phragmen_result {
-			let elected_stashes = phragmen_result.winners.into_iter()
-				.map(|(s, _)| s)
-				.collect::<Vec<T::AccountId>>();
-			let assignments = phragmen_result.assignments;
-
-			let to_balance = |e: ExtendedBalance|
-				<T::CurrencyToVote as Convert<ExtendedBalance, BalanceOf<T>>>::convert(e);
-
-			let supports = sp_phragmen::build_support_map::<_, _, _, T::CurrencyToVote, Perbill>(
-				&elected_stashes,
-				&assignments,
-				Self::slashable_balance_of,
-			);
-
-			// Populate stakers information and figure out the total stake.
-			let mut total_staked = BalanceOf::<T>::zero();
-			for (c, s) in supports.into_iter() {
-				// build `struct exposure` from `support`
-				let mut others = Vec::new();
-				let mut own: BalanceOf<T> = Zero::zero();
-				let mut total: BalanceOf<T> = Zero::zero();
-				s.voters
-					.into_iter()
-					.map(|(who, value)| (who, to_balance(value)))
-					.for_each(|(who, value)| {
-						if who == c {
-							own = own.saturating_add(value);
-						} else {
-							others.push(IndividualExposure { who, value });
-						}
-						total = total.saturating_add(value);
-					});
-
-				total_staked = total_staked.saturating_add(total);
-
-				let exposure = Exposure {
-					own,
-					others,
-					// This might reasonably saturate and we cannot do much about it. The sum of
-					// someone's stake might exceed the balance type if they have the maximum amount
-					// of balance and receive some support. This is super unlikely to happen, yet
-					// we simulate it in some tests.
-					total,
-				};
-				<ErasStakers<T>>::insert(&current_era, &c, &exposure);
->>>>>>> 9557c6f1
 
 	/// Consume a set of [`Supports`] from [`sp_phragmen`] and collect them into a [`Exposure`]
 	fn collect_exposure(supports: SupportMap<T::AccountId>) -> Vec<(T::AccountId, Exposure<T::AccountId, BalanceOf<T>>)> {
