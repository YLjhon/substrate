--- conflicted
+++ resolved
@@ -40,12 +40,9 @@
 substrate-test-utils = { version = "2.0.0-alpha.5", path = "../../test-utils" }
 frame-benchmarking = { version = "2.0.0-alpha.5", path = "../benchmarking" }
 rand_chacha = { version = "0.2" }
-<<<<<<< HEAD
 parking_lot = "0.10.0"
 env_logger = "0.7.1"
-=======
 hex = "0.4"
->>>>>>> 2b89e83d
 
 [features]
 testing-utils = [
