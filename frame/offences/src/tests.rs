// Copyright 2017-2020 Parity Technologies (UK) Ltd.
// This file is part of Substrate.

// Substrate is free software: you can redistribute it and/or modify
// it under the terms of the GNU General Public License as published by
// the Free Software Foundation, either version 3 of the License, or
// (at your option) any later version.

// Substrate is distributed in the hope that it will be useful,
// but WITHOUT ANY WARRANTY; without even the implied warranty of
// MERCHANTABILITY or FITNESS FOR A PARTICULAR PURPOSE.  See the
// GNU General Public License for more details.

// You should have received a copy of the GNU General Public License
// along with Substrate.  If not, see <http://www.gnu.org/licenses/>.

//! Tests for the offences module.

#![cfg(test)]

use super::*;
use crate::mock::{
	Offences, System, Offence, TestEvent, KIND, new_test_ext, with_on_offence_fractions,
	offence_reports, set_can_report,
};
use sp_runtime::{Perbill, traits::OnInitialize};
use frame_system::{EventRecord, Phase};

#[test]
fn should_report_an_authority_and_trigger_on_offence() {
	new_test_ext().execute_with(|| {
		// given
		let time_slot = 42;
		assert_eq!(offence_reports(KIND, time_slot), vec![]);

		let offence = Offence {
			validator_set_count: 5,
			time_slot,
			offenders: vec![5],
		};

		// when
		Offences::report_offence(vec![], offence).unwrap();

		// then
		with_on_offence_fractions(|f| {
			assert_eq!(f.clone(), vec![Perbill::from_percent(25)]);
		});
	});
}

#[test]
fn should_not_report_the_same_authority_twice_in_the_same_slot() {
	new_test_ext().execute_with(|| {
		// given
		let time_slot = 42;
		assert_eq!(offence_reports(KIND, time_slot), vec![]);

		let offence = Offence {
			validator_set_count: 5,
			time_slot,
			offenders: vec![5],
		};
		Offences::report_offence(vec![], offence.clone()).unwrap();
		with_on_offence_fractions(|f| {
			assert_eq!(f.clone(), vec![Perbill::from_percent(25)]);
			f.clear();
		});

		// when
		// report for the second time
		assert_eq!(Offences::report_offence(vec![], offence), Err(OffenceError::DuplicateReport));

		// then
		with_on_offence_fractions(|f| {
			assert_eq!(f.clone(), vec![]);
		});
	});
}


#[test]
fn should_report_in_different_time_slot() {
	new_test_ext().execute_with(|| {
		// given
		let time_slot = 42;
		assert_eq!(offence_reports(KIND, time_slot), vec![]);

		let mut offence = Offence {
			validator_set_count: 5,
			time_slot,
			offenders: vec![5],
		};
		Offences::report_offence(vec![], offence.clone()).unwrap();
		with_on_offence_fractions(|f| {
			assert_eq!(f.clone(), vec![Perbill::from_percent(25)]);
			f.clear();
		});

		// when
		// report for the second time
		offence.time_slot += 1;
		Offences::report_offence(vec![], offence).unwrap();

		// then
		with_on_offence_fractions(|f| {
			assert_eq!(f.clone(), vec![Perbill::from_percent(25)]);
		});
	});
}

#[test]
fn should_deposit_event() {
	new_test_ext().execute_with(|| {
		// given
		let time_slot = 42;
		assert_eq!(offence_reports(KIND, time_slot), vec![]);

		let offence = Offence {
			validator_set_count: 5,
			time_slot,
			offenders: vec![5],
		};

		// when
		Offences::report_offence(vec![], offence).unwrap();

		// then
		assert_eq!(
			System::events(),
			vec![EventRecord {
<<<<<<< HEAD
				phase: Phase::ApplyExtrinsic(0),
				event: TestEvent::offences(crate::Event::Offence(KIND, time_slot.encode(), true)),
=======
				phase: Phase::Initialization,
				event: TestEvent::offences(crate::Event::Offence(KIND, time_slot.encode())),
>>>>>>> 42ec6948
				topics: vec![],
			}]
		);
	});
}

#[test]
fn doesnt_deposit_event_for_dups() {
	new_test_ext().execute_with(|| {
		// given
		let time_slot = 42;
		assert_eq!(offence_reports(KIND, time_slot), vec![]);

		let offence = Offence {
			validator_set_count: 5,
			time_slot,
			offenders: vec![5],
		};
		Offences::report_offence(vec![], offence.clone()).unwrap();
		with_on_offence_fractions(|f| {
			assert_eq!(f.clone(), vec![Perbill::from_percent(25)]);
			f.clear();
		});

		// when
		// report for the second time
		assert_eq!(Offences::report_offence(vec![], offence), Err(OffenceError::DuplicateReport));

		// then
		// there is only one event.
		assert_eq!(
			System::events(),
			vec![EventRecord {
<<<<<<< HEAD
				phase: Phase::ApplyExtrinsic(0),
				event: TestEvent::offences(crate::Event::Offence(KIND, time_slot.encode(), true)),
=======
				phase: Phase::Initialization,
				event: TestEvent::offences(crate::Event::Offence(KIND, time_slot.encode())),
>>>>>>> 42ec6948
				topics: vec![],
			}]
		);
	});
}

#[test]
fn should_properly_count_offences() {
	// We report two different authorities for the same issue. Ultimately, the 1st authority
	// should have `count` equal 2 and the count of the 2nd one should be equal to 1.
	new_test_ext().execute_with(|| {
		// given
		let time_slot = 42;
		assert_eq!(offence_reports(KIND, time_slot), vec![]);

		let offence1 = Offence {
			validator_set_count: 5,
			time_slot,
			offenders: vec![5],
		};
		let offence2 = Offence {
			validator_set_count: 5,
			time_slot,
			offenders: vec![4],
		};
		Offences::report_offence(vec![], offence1).unwrap();
		with_on_offence_fractions(|f| {
			assert_eq!(f.clone(), vec![Perbill::from_percent(25)]);
			f.clear();
		});

		// when
		// report for the second time
		Offences::report_offence(vec![], offence2).unwrap();

		// then
		// the 1st authority should have count 2 and the 2nd one should be reported only once.
		assert_eq!(
			offence_reports(KIND, time_slot),
			vec![
				OffenceDetails { offender: 5, reporters: vec![] },
				OffenceDetails { offender: 4, reporters: vec![] },
			]
		);
	});
}

#[test]
fn should_queue_and_resubmit_rejected_offence() {
	new_test_ext().execute_with(|| {
		set_can_report(false);

		// will get deferred
		let offence = Offence {
			validator_set_count: 5,
			time_slot: 42,
			offenders: vec![5],
		};
		Offences::report_offence(vec![], offence).unwrap();
		assert_eq!(Offences::deferred_reports().len(), 1);
		// event also indicates unapplied.
		assert_eq!(
			System::events(),
			vec![EventRecord {
				phase: Phase::ApplyExtrinsic(0),
				event: TestEvent::offences(crate::Event::Offence(KIND, 42u128.encode(), false)),
				topics: vec![],
			}]
		);

		// will not dequeue
		Offences::on_initialize(2);

		// again
		let offence = Offence {
			validator_set_count: 5,
			time_slot: 62,
			offenders: vec![5],
		};
		Offences::report_offence(vec![], offence).unwrap();
		assert_eq!(Offences::deferred_reports().len(), 2);

		set_can_report(true);

		// can be submitted
		let offence = Offence {
			validator_set_count: 5,
			time_slot: 72,
			offenders: vec![5],
		};
		Offences::report_offence(vec![], offence).unwrap();
		assert_eq!(Offences::deferred_reports().len(), 2);

		Offences::on_initialize(3);
		assert_eq!(Offences::deferred_reports().len(), 0);
	})
}<|MERGE_RESOLUTION|>--- conflicted
+++ resolved
@@ -129,13 +129,8 @@
 		assert_eq!(
 			System::events(),
 			vec![EventRecord {
-<<<<<<< HEAD
-				phase: Phase::ApplyExtrinsic(0),
+				phase: Phase::Initialization,
 				event: TestEvent::offences(crate::Event::Offence(KIND, time_slot.encode(), true)),
-=======
-				phase: Phase::Initialization,
-				event: TestEvent::offences(crate::Event::Offence(KIND, time_slot.encode())),
->>>>>>> 42ec6948
 				topics: vec![],
 			}]
 		);
@@ -169,13 +164,8 @@
 		assert_eq!(
 			System::events(),
 			vec![EventRecord {
-<<<<<<< HEAD
-				phase: Phase::ApplyExtrinsic(0),
-				event: TestEvent::offences(crate::Event::Offence(KIND, time_slot.encode(), true)),
-=======
 				phase: Phase::Initialization,
-				event: TestEvent::offences(crate::Event::Offence(KIND, time_slot.encode())),
->>>>>>> 42ec6948
+				event: TestEvent::offences(crate::Event::Offence(KIND, time_slot.encode()), true),
 				topics: vec![],
 			}]
 		);
