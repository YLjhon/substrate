// Copyright 2017-2019 Parity Technologies (UK) Ltd.
// This file is part of Substrate.

// Substrate is free software: you can redistribute it and/or modify
// it under the terms of the GNU General Public License as published by
// the Free Software Foundation, either version 3 of the License, or
// (at your option) any later version.

// Substrate is distributed in the hope that it will be useful,
// but WITHOUT ANY WARRANTY; without even the implied warranty of
// MERCHANTABILITY or FITNESS FOR A PARTICULAR PURPOSE.  See the
// GNU General Public License for more details.

// You should have received a copy of the GNU General Public License
// along with Substrate.  If not, see <http://www.gnu.org/licenses/>.

//! Light client backend. Only stores headers and justifications of blocks.
//! Everything else is requested from full nodes on demand.

use std::collections::HashMap;
use std::sync::{Arc, Weak};
use parking_lot::{RwLock, Mutex};

use runtime_primitives::{generic::BlockId, Justification, StorageOverlay, ChildrenStorageOverlay};
use state_machine::{Backend as StateBackend, TrieBackend, backend::InMemory as InMemoryState};
use runtime_primitives::traits::{Block as BlockT, NumberFor, Zero, Header};
use crate::in_mem::check_genesis_storage;
use crate::backend::{
	AuxStore, Backend as ClientBackend, BlockImportOperation, RemoteBackend, NewBlockState,
	StorageCollection, ChildStorageCollection, PrunableStateChangesTrieStorage,
};
use crate::blockchain::{HeaderBackend as BlockchainHeaderBackend, well_known_cache_keys};
use crate::error::{Error as ClientError, Result as ClientResult};
use crate::light::blockchain::{Blockchain, Storage as BlockchainStorage};
use crate::light::fetcher::{Fetcher, RemoteReadRequest};
use hash_db::Hasher;
use trie::MemoryDB;

const IN_MEMORY_EXPECT_PROOF: &str = "InMemory state backend has Void error type and always succeeds; qed";

/// Light client backend.
pub struct Backend<S, F, H: Hasher> {
	blockchain: Arc<Blockchain<S, F>>,
	genesis_state: RwLock<Option<InMemoryState<H>>>,
	import_lock: Mutex<()>,
}

/// Light block (header and justification) import operation.
pub struct ImportOperation<Block: BlockT, S, F, H: Hasher> {
	header: Option<Block::Header>,
	cache: HashMap<well_known_cache_keys::Id, Vec<u8>>,
	leaf_state: NewBlockState,
	aux_ops: Vec<(Vec<u8>, Option<Vec<u8>>)>,
	finalized_blocks: Vec<BlockId<Block>>,
	set_head: Option<BlockId<Block>>,
	storage_update: Option<InMemoryState<H>>,
	_phantom: ::std::marker::PhantomData<(S, F)>,
}

/// On-demand state.
pub struct OnDemandState<Block: BlockT, S, F> {
	fetcher: Weak<F>,
	blockchain: Weak<Blockchain<S, F>>,
	block: Block::Hash,
	cached_header: RwLock<Option<Block::Header>>,
}

/// On-demand or in-memory genesis state.
pub enum OnDemandOrGenesisState<Block: BlockT, S, F, H: Hasher> {
	/// On-demand state - storage values are fetched from remote nodes.
	OnDemand(OnDemandState<Block, S, F>),
	/// Genesis state - storage values are stored in-memory.
	Genesis(InMemoryState<H>),
}

impl<S, F, H: Hasher> Backend<S, F, H> {
	/// Create new light backend.
	pub fn new(blockchain: Arc<Blockchain<S, F>>) -> Self {
		Self {
			blockchain,
			genesis_state: RwLock::new(None),
			import_lock: Default::default(),
		}
	}

	/// Get shared blockchain reference.
	pub fn blockchain(&self) -> &Arc<Blockchain<S, F>> {
		&self.blockchain
	}
}

impl<S: AuxStore, F, H: Hasher> AuxStore for Backend<S, F, H> {
	fn insert_aux<
		'a,
		'b: 'a,
		'c: 'a,
		I: IntoIterator<Item=&'a(&'c [u8], &'c [u8])>,
		D: IntoIterator<Item=&'a &'b [u8]>,
	>(&self, insert: I, delete: D) -> ClientResult<()> {
		self.blockchain.storage().insert_aux(insert, delete)
	}

	fn get_aux(&self, key: &[u8]) -> ClientResult<Option<Vec<u8>>> {
		self.blockchain.storage().get_aux(key)
	}
}

impl<S, F, Block, H> ClientBackend<Block, H> for Backend<S, F, H> where
	Block: BlockT,
	S: BlockchainStorage<Block>,
	F: Fetcher<Block>,
	H: Hasher<Out=Block::Hash>,
	H::Out: Ord,
{
	type BlockImportOperation = ImportOperation<Block, S, F, H>;
	type Blockchain = Blockchain<S, F>;
	type State = OnDemandOrGenesisState<Block, S, F, H>;
<<<<<<< HEAD
=======
	type ChangesTrieStorage = in_mem::ChangesTrieStorage<Block, H>;
	type OffchainStorage = in_mem::OffchainStorage;
>>>>>>> 8c1ed555

	fn begin_operation(&self) -> ClientResult<Self::BlockImportOperation> {
		Ok(ImportOperation {
			header: None,
			cache: Default::default(),
			leaf_state: NewBlockState::Normal,
			aux_ops: Vec::new(),
			finalized_blocks: Vec::new(),
			set_head: None,
			storage_update: None,
			_phantom: Default::default(),
		})
	}

	fn begin_state_operation(
		&self,
		_operation: &mut Self::BlockImportOperation,
		_block: BlockId<Block>
	) -> ClientResult<()> {
		Ok(())
	}

	fn commit_operation(&self, mut operation: Self::BlockImportOperation) -> ClientResult<()> {
		if !operation.finalized_blocks.is_empty() {
			for block in operation.finalized_blocks {
				self.blockchain.storage().finalize_header(block)?;
			}
		}

		if let Some(header) = operation.header {
			let is_genesis_import = header.number().is_zero();
			self.blockchain.storage().import_header(
				header,
				operation.cache,
				operation.leaf_state,
				operation.aux_ops,
			)?;

			// when importing genesis block => remember its state
			if is_genesis_import {
				*self.genesis_state.write() = operation.storage_update.take();
			}
		} else {
			for (key, maybe_val) in operation.aux_ops {
				match maybe_val {
					Some(val) => self.blockchain.storage().insert_aux(
						&[(&key[..], &val[..])],
						::std::iter::empty(),
					)?,
					None => self.blockchain.storage().insert_aux(::std::iter::empty(), &[&key[..]])?,
				}
			}
		}

		if let Some(set_head) = operation.set_head {
			self.blockchain.storage().set_head(set_head)?;
		}

		Ok(())
	}

	fn finalize_block(&self, block: BlockId<Block>, _justification: Option<Justification>) -> ClientResult<()> {
		self.blockchain.storage().finalize_header(block)
	}

	fn blockchain(&self) -> &Blockchain<S, F> {
		&self.blockchain
	}

	fn used_state_cache_size(&self) -> Option<usize> {
		None
	}

	fn changes_trie_storage(&self) -> Option<&PrunableStateChangesTrieStorage<Block, H>> {
		None
	}

	fn offchain_storage(&self) -> Option<Self::OffchainStorage> {
		None
	}

	fn state_at(&self, block: BlockId<Block>) -> ClientResult<Self::State> {
		let block_number = self.blockchain.expect_block_number_from_id(&block)?;

		// special case for genesis block
		if block_number.is_zero() {
			if let Some(genesis_state) = self.genesis_state.read().clone() {
				return Ok(OnDemandOrGenesisState::Genesis(genesis_state));
			}
		}

		// else create on-demand state
		let block_hash = self.blockchain.expect_block_hash_from_id(&block)?;
		Ok(OnDemandOrGenesisState::OnDemand(OnDemandState {
			fetcher: self.blockchain.fetcher(),
			blockchain: Arc::downgrade(&self.blockchain),
			block: block_hash,
			cached_header: RwLock::new(None),
		}))
	}

	fn revert(&self, _n: NumberFor<Block>) -> ClientResult<NumberFor<Block>> {
		Err(ClientError::NotAvailableOnLightClient.into())
	}

	fn get_import_lock(&self) -> &Mutex<()> {
		&self.import_lock
	}
}

impl<S, F, Block, H> RemoteBackend<Block, H> for Backend<S, F, H>
where
	Block: BlockT,
	S: BlockchainStorage<Block>,
	F: Fetcher<Block>,
	H: Hasher<Out=Block::Hash>,
	H::Out: Ord,
{
	fn is_local_state_available(&self, block: &BlockId<Block>) -> bool {
		self.genesis_state.read().is_some()
			&& self.blockchain.expect_block_number_from_id(block)
				.map(|num| num.is_zero())
				.unwrap_or(false)
	}
}

impl<S, F, Block, H> BlockImportOperation<Block, H> for ImportOperation<Block, S, F, H>
where
	Block: BlockT,
	F: Fetcher<Block>,
	S: BlockchainStorage<Block>,
	H: Hasher<Out=Block::Hash>,
	H::Out: Ord,
{
	type State = OnDemandOrGenesisState<Block, S, F, H>;

	fn state(&self) -> ClientResult<Option<&Self::State>> {
		// None means 'locally-stateless' backend
		Ok(None)
	}

	fn set_block_data(
		&mut self,
		header: Block::Header,
		_body: Option<Vec<Block::Extrinsic>>,
		_justification: Option<Justification>,
		state: NewBlockState,
	) -> ClientResult<()> {
		self.leaf_state = state;
		self.header = Some(header);
		Ok(())
	}

	fn update_cache(&mut self, cache: HashMap<well_known_cache_keys::Id, Vec<u8>>) {
		self.cache = cache;
	}

	fn update_db_storage(&mut self, _update: <Self::State as StateBackend<H>>::Transaction) -> ClientResult<()> {
		// we're not storing anything locally => ignore changes
		Ok(())
	}

	fn update_changes_trie(&mut self, _update: MemoryDB<H>) -> ClientResult<()> {
		// we're not storing anything locally => ignore changes
		Ok(())
	}

	fn reset_storage(&mut self, top: StorageOverlay, children: ChildrenStorageOverlay) -> ClientResult<H::Out> {
		check_genesis_storage(&top, &children)?;

		// this is only called when genesis block is imported => shouldn't be performance bottleneck
		let mut storage: HashMap<Option<Vec<u8>>, StorageOverlay> = HashMap::new();
		storage.insert(None, top);

		// create a list of children keys to re-compute roots for
		let child_delta = children.keys()
			.cloned()
			.map(|storage_key| (storage_key, None))
			.collect::<Vec<_>>();

		// make sure to persist the child storage
		for (child_key, child_storage) in children {
			storage.insert(Some(child_key), child_storage);
		}

		let storage_update: InMemoryState<H> = storage.into();
		let (storage_root, _) = storage_update.full_storage_root(::std::iter::empty(), child_delta);
		self.storage_update = Some(storage_update);

		Ok(storage_root)
	}

	fn insert_aux<I>(&mut self, ops: I) -> ClientResult<()>
		where I: IntoIterator<Item=(Vec<u8>, Option<Vec<u8>>)>
	{
		self.aux_ops.append(&mut ops.into_iter().collect());
		Ok(())
	}

	fn update_storage(
		&mut self,
		_update: StorageCollection,
		_child_update: ChildStorageCollection,
	) -> ClientResult<()> {
		// we're not storing anything locally => ignore changes
		Ok(())
	}

	fn mark_finalized(&mut self, block: BlockId<Block>, _justification: Option<Justification>) -> ClientResult<()> {
		self.finalized_blocks.push(block);
		Ok(())
	}

	fn mark_head(&mut self, block: BlockId<Block>) -> ClientResult<()> {
		self.set_head = Some(block);
		Ok(())
	}
}

impl<Block, S, F, H> StateBackend<H> for OnDemandState<Block, S, F>
where
	Block: BlockT,
	S: BlockchainStorage<Block>,
	F: Fetcher<Block>,
	H: Hasher<Out=Block::Hash>,
{
	type Error = ClientError;
	type Transaction = ();
	type TrieBackendStorage = MemoryDB<H>;

	fn storage(&self, key: &[u8]) -> ClientResult<Option<Vec<u8>>> {
		let mut header = self.cached_header.read().clone();
		if header.is_none() {
			let cached_header = self.blockchain.upgrade()
				.ok_or_else(|| ClientError::UnknownBlock(format!("{}", self.block)))
				.and_then(|blockchain| blockchain.expect_header(BlockId::Hash(self.block)))?;
			header = Some(cached_header.clone());
			*self.cached_header.write() = Some(cached_header);
		}

		futures::executor::block_on(
			self.fetcher.upgrade().ok_or(ClientError::NotAvailableOnLightClient)?
				.remote_read(RemoteReadRequest {
					block: self.block,
					header: header.expect("if block above guarantees that header is_some(); qed"),
					key: key.to_vec(),
					retry_count: None,
				})
		)
	}

	fn child_storage(&self, _storage_key: &[u8], _key: &[u8]) -> ClientResult<Option<Vec<u8>>> {
		Err(ClientError::NotAvailableOnLightClient.into())
	}

	fn for_keys_with_prefix<A: FnMut(&[u8])>(&self, _prefix: &[u8], _action: A) {
		// whole state is not available on light node
	}

	fn for_keys_in_child_storage<A: FnMut(&[u8])>(&self, _storage_key: &[u8], _action: A) {
		// whole state is not available on light node
	}

	fn storage_root<I>(&self, _delta: I) -> (H::Out, Self::Transaction)
	where
		I: IntoIterator<Item=(Vec<u8>, Option<Vec<u8>>)>
	{
		(H::Out::default(), ())
	}

	fn child_storage_root<I>(&self, _key: &[u8], _delta: I) -> (Vec<u8>, bool, Self::Transaction)
	where
		I: IntoIterator<Item=(Vec<u8>, Option<Vec<u8>>)>
	{
		(H::Out::default().as_ref().to_vec(), true, ())
	}

	fn pairs(&self) -> Vec<(Vec<u8>, Vec<u8>)> {
		// whole state is not available on light node
		Vec::new()
	}

	fn keys(&self, _prefix: &[u8]) -> Vec<Vec<u8>> {
		// whole state is not available on light node
		Vec::new()
	}

	fn as_trie_backend(&mut self) -> Option<&TrieBackend<Self::TrieBackendStorage, H>> {
		None
	}
}

impl<Block, S, F, H> StateBackend<H> for OnDemandOrGenesisState<Block, S, F, H>
where
	Block: BlockT,
	F: Fetcher<Block>,
	S: BlockchainStorage<Block>,
	H: Hasher<Out=Block::Hash>,
	H::Out: Ord,
{
	type Error = ClientError;
	type Transaction = ();
	type TrieBackendStorage = MemoryDB<H>;

	fn storage(&self, key: &[u8]) -> ClientResult<Option<Vec<u8>>> {
		match *self {
			OnDemandOrGenesisState::OnDemand(ref state) =>
				StateBackend::<H>::storage(state, key),
			OnDemandOrGenesisState::Genesis(ref state) =>
				Ok(state.storage(key).expect(IN_MEMORY_EXPECT_PROOF)),
		}
	}

	fn child_storage(&self, storage_key: &[u8], key: &[u8]) -> ClientResult<Option<Vec<u8>>> {
		match *self {
			OnDemandOrGenesisState::OnDemand(ref state) =>
				StateBackend::<H>::child_storage(state, storage_key, key),
			OnDemandOrGenesisState::Genesis(ref state) =>
				Ok(state.child_storage(storage_key, key).expect(IN_MEMORY_EXPECT_PROOF)),
		}
	}

	fn for_keys_with_prefix<A: FnMut(&[u8])>(&self, prefix: &[u8], action: A) {
		match *self {
			OnDemandOrGenesisState::OnDemand(ref state) =>
				StateBackend::<H>::for_keys_with_prefix(state, prefix, action),
			OnDemandOrGenesisState::Genesis(ref state) => state.for_keys_with_prefix(prefix, action),
		}
	}

	fn for_keys_in_child_storage<A: FnMut(&[u8])>(&self, storage_key: &[u8], action: A) {
		match *self {
			OnDemandOrGenesisState::OnDemand(ref state) =>
				StateBackend::<H>::for_keys_in_child_storage(state, storage_key, action),
			OnDemandOrGenesisState::Genesis(ref state) => state.for_keys_in_child_storage(storage_key, action),
		}
	}

	fn storage_root<I>(&self, delta: I) -> (H::Out, Self::Transaction)
	where
		I: IntoIterator<Item=(Vec<u8>, Option<Vec<u8>>)>
	{
		match *self {
			OnDemandOrGenesisState::OnDemand(ref state) =>
				StateBackend::<H>::storage_root(state, delta),
			OnDemandOrGenesisState::Genesis(ref state) => {
				let (root, _) = state.storage_root(delta);
				(root, ())
			},
		}
	}

	fn child_storage_root<I>(&self, key: &[u8], delta: I) -> (Vec<u8>, bool, Self::Transaction)
	where
		I: IntoIterator<Item=(Vec<u8>, Option<Vec<u8>>)>
	{
		match *self {
			OnDemandOrGenesisState::OnDemand(ref state) =>
				StateBackend::<H>::child_storage_root(state, key, delta),
			OnDemandOrGenesisState::Genesis(ref state) => {
				let (root, is_equal, _) = state.child_storage_root(key, delta);
				(root, is_equal, ())
			},
		}
	}

	fn pairs(&self) -> Vec<(Vec<u8>, Vec<u8>)> {
		match *self {
			OnDemandOrGenesisState::OnDemand(ref state) =>
				StateBackend::<H>::pairs(state),
			OnDemandOrGenesisState::Genesis(ref state) => state.pairs(),
		}
	}

	fn keys(&self, prefix: &[u8]) -> Vec<Vec<u8>> {
		match *self {
			OnDemandOrGenesisState::OnDemand(ref state) =>
				StateBackend::<H>::keys(state, prefix),
			OnDemandOrGenesisState::Genesis(ref state) => state.keys(prefix),
		}
	}

	fn as_trie_backend(&mut self) -> Option<&TrieBackend<Self::TrieBackendStorage, H>> {
		match self {
			OnDemandOrGenesisState::OnDemand(ref mut state) => state.as_trie_backend(),
			OnDemandOrGenesisState::Genesis(ref mut state) => state.as_trie_backend(),
		}
	}
}

#[cfg(test)]
mod tests {
	use primitives::Blake2Hasher;
	use test_client::{self, runtime::Block};
	use crate::backend::NewBlockState;
	use crate::light::blockchain::tests::{DummyBlockchain, DummyStorage};
	use super::*;

	#[test]
	fn local_state_is_created_when_genesis_state_is_available() {
		let def = Default::default();
		let header0 = test_client::runtime::Header::new(0, def, def, def, Default::default());

		let backend: Backend<_, _, Blake2Hasher> = Backend::new(Arc::new(DummyBlockchain::new(DummyStorage::new())));
		let mut op = backend.begin_operation().unwrap();
		op.set_block_data(header0, None, None, NewBlockState::Final).unwrap();
		op.reset_storage(Default::default(), Default::default()).unwrap();
		backend.commit_operation(op).unwrap();

		match backend.state_at(BlockId::Number(0)).unwrap() {
			OnDemandOrGenesisState::Genesis(_) => (),
			_ => panic!("unexpected state"),
		}
	}

	#[test]
	fn remote_state_is_created_when_genesis_state_is_inavailable() {
		let backend: Backend<_, _, Blake2Hasher> = Backend::new(Arc::new(DummyBlockchain::new(DummyStorage::new())));

		match backend.state_at(BlockId::Number(0)).unwrap() {
			OnDemandOrGenesisState::OnDemand(_) => (),
			_ => panic!("unexpected state"),
		}
	}

	#[test]
	fn light_aux_store_is_updated_via_non_importing_op() {
		let backend = Backend::new(Arc::new(DummyBlockchain::new(DummyStorage::new())));
		let mut op = ClientBackend::<Block, Blake2Hasher>::begin_operation(&backend).unwrap();
		BlockImportOperation::<Block, Blake2Hasher>::insert_aux(&mut op, vec![(vec![1], Some(vec![2]))]).unwrap();
		ClientBackend::<Block, Blake2Hasher>::commit_operation(&backend, op).unwrap();

		assert_eq!(AuxStore::get_aux(&backend, &[1]).unwrap(), Some(vec![2]));
	}
}<|MERGE_RESOLUTION|>--- conflicted
+++ resolved
@@ -115,11 +115,7 @@
 	type BlockImportOperation = ImportOperation<Block, S, F, H>;
 	type Blockchain = Blockchain<S, F>;
 	type State = OnDemandOrGenesisState<Block, S, F, H>;
-<<<<<<< HEAD
-=======
-	type ChangesTrieStorage = in_mem::ChangesTrieStorage<Block, H>;
-	type OffchainStorage = in_mem::OffchainStorage;
->>>>>>> 8c1ed555
+	type OffchainStorage = crate::in_mem::OffchainStorage;
 
 	fn begin_operation(&self) -> ClientResult<Self::BlockImportOperation> {
 		Ok(ImportOperation {
