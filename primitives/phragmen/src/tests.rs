--- conflicted
+++ resolved
@@ -81,12 +81,8 @@
 		(30, vec![2, 3]),
 	];
 
-<<<<<<< HEAD
-	let PhragmenResult { winners, assignments } = elect::<_, _, _, TestCurrencyToVote, Perbill>(
-=======
 	let stake_of = create_stake_of(&[(10, 10), (20, 20), (30, 30)]);
-	let PhragmenResult { winners, assignments } = elect::<_, _, TestCurrencyToVote, Output>(
->>>>>>> 9557c6f1
+	let PhragmenResult { winners, assignments } = elect::<_, _, TestCurrencyToVote, Perbill>(
 		2,
 		2,
 		candidates,
@@ -172,11 +168,7 @@
 		(5, (u64::max_value() - 2).into()),
 	]);
 
-<<<<<<< HEAD
-	let PhragmenResult { winners, assignments } = elect::<_, _, _, TestCurrencyToVote, Perbill>(
-=======
-	let PhragmenResult { winners, assignments } = elect::<_, _, TestCurrencyToVote, Output>(
->>>>>>> 9557c6f1
+	let PhragmenResult { winners, assignments } = elect::<_, _, TestCurrencyToVote, Perbill>(
 		2,
 		2,
 		candidates.clone(),
@@ -206,11 +198,7 @@
 		(14, u64::max_value().into()),
 	]);
 
-<<<<<<< HEAD
-	let PhragmenResult { winners, assignments } = elect::<_, _, _, TestCurrencyToVote, Perbill>(
-=======
-	let PhragmenResult { winners, assignments } = elect::<_, _, TestCurrencyToVote, Output>(
->>>>>>> 9557c6f1
+	let PhragmenResult { winners, assignments } = elect::<_, _, TestCurrencyToVote, Perbill>(
 		2,
 		2,
 		candidates,
@@ -253,11 +241,7 @@
 		(30, 1),
 	]);
 
-<<<<<<< HEAD
-	let PhragmenResult { winners, assignments: _ } = elect::<_, _, _, TestCurrencyToVote, Perbill>(
-=======
-	let PhragmenResult { winners, assignments: _ } = elect::<_, _, TestCurrencyToVote, Output>(
->>>>>>> 9557c6f1
+	let PhragmenResult { winners, assignments: _ } = elect::<_, _, TestCurrencyToVote, Perbill>(
 		3,
 		3,
 		candidates,
@@ -287,11 +271,7 @@
 		(3, 1),
 	]);
 
-<<<<<<< HEAD
-	let PhragmenResult { winners, assignments: _ } = elect::<_, _, _, TestCurrencyToVote, Perbill>(
-=======
-	let PhragmenResult { winners, assignments: _ } = elect::<_, _, TestCurrencyToVote, Output>(
->>>>>>> 9557c6f1
+	let PhragmenResult { winners, assignments: _ } = elect::<_, _, TestCurrencyToVote, Perbill>(
 		3,
 		3,
 		candidates,
@@ -324,11 +304,7 @@
 		(50, 990000000000000000),
 	]);
 
-<<<<<<< HEAD
-	let PhragmenResult { winners, assignments } = elect::<_, _, _, TestCurrencyToVote, Perbill>(
-=======
-	let PhragmenResult { winners, assignments } = elect::<_, _, TestCurrencyToVote, Output>(
->>>>>>> 9557c6f1
+	let PhragmenResult { winners, assignments } = elect::<_, _, TestCurrencyToVote, Perbill>(
 		2,
 		2,
 		candidates,
@@ -354,11 +330,7 @@
 		(50, nom_budget.into()),
 	]);
 
-<<<<<<< HEAD
-	let PhragmenResult { winners, assignments } = elect::<_, _, _, TestCurrencyToVote, Perbill>(
-=======
-	let PhragmenResult { winners, assignments } = elect::<_, _, TestCurrencyToVote, Output>(
->>>>>>> 9557c6f1
+	let PhragmenResult { winners, assignments } = elect::<_, _, TestCurrencyToVote, Perbill>(
 		2,
 		2,
 		candidates,
@@ -434,11 +406,7 @@
 		(2, 10),
 	]);
 
-<<<<<<< HEAD
-	let PhragmenResult { winners, assignments: _ } = elect::<_, _, _, TestCurrencyToVote, Perbill>(
-=======
-	let PhragmenResult { winners, assignments: _ } = elect::<_, _, TestCurrencyToVote, Output>(
->>>>>>> 9557c6f1
+	let PhragmenResult { winners, assignments: _ } = elect::<_, _, TestCurrencyToVote, Perbill>(
 		3,
 		3,
 		candidates,
@@ -465,11 +433,7 @@
 		(2, 10),
 	]);
 
-<<<<<<< HEAD
-	let maybe_result = elect::<_, _, _, TestCurrencyToVote, Perbill>(
-=======
-	let maybe_result = elect::<_, _, TestCurrencyToVote, Output>(
->>>>>>> 9557c6f1
+	let maybe_result = elect::<_, _, TestCurrencyToVote, Perbill>(
 		10,
 		10,
 		candidates,
@@ -495,11 +459,7 @@
 		(1, 8),
 	]);
 
-<<<<<<< HEAD
-	let result = elect::<_, _, _, TestCurrencyToVote, Perbill>(
-=======
-	let result = elect::<_, _, TestCurrencyToVote, Output>(
->>>>>>> 9557c6f1
+	let result = elect::<_, _, TestCurrencyToVote, Perbill>(
 		2,
 		2,
 		candidates,
