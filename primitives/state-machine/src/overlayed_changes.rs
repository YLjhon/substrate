--- conflicted
+++ resolved
@@ -18,22 +18,15 @@
 
 #[cfg(test)]
 use std::iter::FromIterator;
-<<<<<<< HEAD
-#[cfg(test)]
-use historical_data::synch_linear_transaction::State;
-use std::collections::{HashMap, BTreeSet};
-use codec::Decode;
-use crate::changes_trie::{NO_EXTRINSIC_INDEX, Configuration as ChangesTrieConfig};
-use primitives::storage::well_known_keys::EXTRINSIC_INDEX;
-use historical_data::synch_linear_transaction::{History, HistoricalValue, States};
-use historical_data::CleaningResult;
-=======
 use std::collections::{HashMap, BTreeMap, BTreeSet};
 use codec::Decode;
 use crate::changes_trie::{NO_EXTRINSIC_INDEX, Configuration as ChangesTrieConfig};
 use primitives::storage::well_known_keys::EXTRINSIC_INDEX;
-use std::{mem, ops};
->>>>>>> f588aa53
+use historical_data::synch_linear_transaction::{
+	History, HistoricalValue, States,
+};
+use historical_data::CleaningResult;
+use std::ops;
 
 /// The overlayed changes to state to be queried on top of the backend.
 ///
@@ -71,20 +64,15 @@
 	/// Indexed state history.
 	pub(crate) states: States,
 	/// Top level storage changes.
-<<<<<<< HEAD
-	pub(crate) top: HashMap<Vec<u8>, History<OverlayedValue>>,
+	pub(crate) top: BTreeMap<Vec<u8>, History<OverlayedValue>>,
 	/// Child storage changes.
-	pub(crate) children: HashMap<Vec<u8>, HashMap<Vec<u8>, History<OverlayedValue>>>,
-=======
-	pub top: BTreeMap<Vec<u8>, OverlayedValue>,
-	/// Child storage changes.
-	pub children: HashMap<Vec<u8>, BTreeMap<Vec<u8>, OverlayedValue>>,
->>>>>>> f588aa53
+	pub(crate) children: HashMap<Vec<u8>, BTreeMap<Vec<u8>, History<OverlayedValue>>>,
 }
 
 #[cfg(test)]
 impl FromIterator<(Vec<u8>, OverlayedValue)> for OverlayedChangeSet {
 	fn from_iter<T: IntoIterator<Item = (Vec<u8>, OverlayedValue)>>(iter: T) -> Self {
+		use historical_data::synch_linear_transaction::State;
 		let mut result = OverlayedChangeSet::default();
 		result.top = iter.into_iter().map(|(k, value)| (k, {
 			let mut history = History::default();
@@ -160,9 +148,9 @@
 	/// Discard prospective changes to state.
 	pub fn discard_prospective(&mut self) {
 		self.states.discard_prospective();
-		self.top.retain(|_, history| States::apply_discard_prospective(history) != CleaningResult::Cleared);
-		self.children.retain(|_, m| {
-			m.retain(|_, history| States::apply_discard_prospective(history) != CleaningResult::Cleared);
+		retain(&mut self.top, |_, history| States::apply_discard_prospective(history) != CleaningResult::Cleared);
+		self.children.retain(|_, mut m| {
+			retain(&mut m, |_, history| States::apply_discard_prospective(history) != CleaningResult::Cleared);
 			!m.is_empty()
 		});
 	}
@@ -170,9 +158,9 @@
 	/// Commit prospective changes to state.
 	pub fn commit_prospective(&mut self) {
 		self.states.commit_prospective();
-		self.top.retain(|_, history| States::apply_commit_prospective(history) != CleaningResult::Cleared);
-		self.children.retain(|_, m| {
-			m.retain(|_, history| States::apply_commit_prospective(history) != CleaningResult::Cleared);
+		retain(&mut self.top, |_, history| States::apply_commit_prospective(history) != CleaningResult::Cleared);
+		self.children.retain(|_, mut m| {
+			retain(&mut m, |_, history| States::apply_commit_prospective(history) != CleaningResult::Cleared);
 			!m.is_empty()
 		});
 	}
@@ -187,9 +175,9 @@
 	pub fn discard_transaction(&mut self) {
 		self.states.discard_transaction();
 		let states = &self.states;
-		self.top.retain(|_, history| states.apply_discard_transaction(history) != CleaningResult::Cleared);
-		self.children.retain(|_, m| {
-			m.retain(|_, history| states.apply_discard_transaction(history) != CleaningResult::Cleared);
+		retain(&mut self.top, |_, history| states.apply_discard_transaction(history) != CleaningResult::Cleared);
+		self.children.retain(|_, mut m| {
+			retain(&mut m, |_, history| states.apply_discard_transaction(history) != CleaningResult::Cleared);
 			!m.is_empty()
 		});
 		self.states.finalize_discard();
@@ -199,9 +187,9 @@
 	pub fn commit_transaction(&mut self) {
 		self.states.commit_transaction();
 		let states = &self.states;
-		self.top.retain(|_, history| states.apply_commit_transaction(history) != CleaningResult::Cleared);
-		self.children.retain(|_, m| {
-			m.retain(|_, history| states.apply_commit_transaction(history) != CleaningResult::Cleared);
+		retain(&mut self.top, |_, history| states.apply_commit_transaction(history) != CleaningResult::Cleared);
+		self.children.retain(|_, mut m| {
+			retain(&mut m, |_, history| states.apply_commit_transaction(history) != CleaningResult::Cleared);
 			!m.is_empty()
 		});
 	}
@@ -273,8 +261,8 @@
 	/// It is here to keep old test compatibility and should be
 	/// avoid for new tests.
 	#[cfg(test)]
-	pub(crate) fn top_prospective(&self) -> HashMap<Vec<u8>, OverlayedValue> {
-		let mut result = HashMap::new();
+	pub(crate) fn top_prospective(&self) -> BTreeMap<Vec<u8>, OverlayedValue> {
+		let mut result = BTreeMap::new();
 		for (k, v) in self.top.iter() {
 			if let Some(v) = v.get_prospective() {
 				result.insert(k.clone(), v.clone());
@@ -287,8 +275,8 @@
 	/// It is here to keep old test compatibility and should be
 	/// avoid for new tests.
 	#[cfg(test)]
-	pub(crate) fn top_committed(&self) -> HashMap<Vec<u8>, OverlayedValue> {
-		let mut result = HashMap::new();
+	pub(crate) fn top_committed(&self) -> BTreeMap<Vec<u8>, OverlayedValue> {
+		let mut result = BTreeMap::new();
 		for (k, v) in self.top.iter() {
 			if let Some(v) = v.get_committed() {
 				result.insert(k.clone(), v.clone());
@@ -431,7 +419,6 @@
 
 	/// Commit prospective changes to state.
 	pub fn commit_prospective(&mut self) {
-<<<<<<< HEAD
 		self.changes.commit_prospective();
 	}
 
@@ -449,34 +436,6 @@
 	/// Commit a transactional layer.
 	pub fn commit_transaction(&mut self) {
 		self.changes.commit_transaction();
-=======
-		if self.committed.is_empty() {
-			mem::swap(&mut self.prospective, &mut self.committed);
-		} else {
-			let top_to_commit = mem::replace(&mut self.prospective.top, BTreeMap::new());
-			for (key, val) in top_to_commit.into_iter() {
-				let entry = self.committed.top.entry(key).or_default();
-				entry.value = val.value;
-
-				if let Some(prospective_extrinsics) = val.extrinsics {
-					entry.extrinsics.get_or_insert_with(Default::default)
-						.extend(prospective_extrinsics);
-				}
-			}
-			for (storage_key, map) in self.prospective.children.drain() {
-				let map_dest = self.committed.children.entry(storage_key).or_default();
-				for (key, val) in map.into_iter() {
-					let entry = map_dest.entry(key).or_default();
-					entry.value = val.value;
-
-					if let Some(prospective_extrinsics) = val.extrinsics {
-						entry.extrinsics.get_or_insert_with(Default::default)
-							.extend(prospective_extrinsics);
-					}
-				}
-			}
-		}
->>>>>>> f588aa53
 	}
 
 	/// Consume `OverlayedChanges` and take committed set.
@@ -540,7 +499,6 @@
 		}
 	}
 
-<<<<<<< HEAD
 	#[cfg(any(test, feature = "test-helpers"))]
 	/// Iterator over current state of the overlay.
 	pub fn iter_values(
@@ -559,30 +517,20 @@
 			result += v.len()
 		}
 		result
-=======
+	}
+
 	/// Returns the next (in lexicographic order) storage key in the overlayed alongside its value.
 	/// If no value is next then `None` is returned.
 	pub fn next_storage_key_change(&self, key: &[u8]) -> Option<(&[u8], &OverlayedValue)> {
 		let range = (ops::Bound::Excluded(key), ops::Bound::Unbounded);
 
-		let next_prospective_key = self.prospective.top
-			.range::<[u8], _>(range)
-			.next()
-			.map(|(k, v)| (&k[..], v));
-
-		let next_committed_key = self.committed.top
-			.range::<[u8], _>(range)
-			.next()
-			.map(|(k, v)| (&k[..], v));
-
-		match (next_committed_key, next_prospective_key) {
-			// Committed is strictly less than prospective
-			(Some(committed_key), Some(prospective_key)) if committed_key.0 < prospective_key.0 =>
-				Some(committed_key),
-			(committed_key, None) => committed_key,
-			// Prospective key is less or equal to committed or committed doesn't exist
-			(_, prospective_key) => prospective_key,
-		}
+		let mut next_keys = self.changes.top.range::<[u8], _>(range);
+		while let Some((key, historic_value)) = next_keys.next() {
+			if let Some(overlay_value) = historic_value.get() {
+				return Some((key, overlay_value));
+			}
+		}
+		None
 	}
 
 	/// Returns the next (in lexicographic order) child storage key in the overlayed alongside its
@@ -594,21 +542,40 @@
 	) -> Option<(&[u8], &OverlayedValue)> {
 		let range = (ops::Bound::Excluded(key), ops::Bound::Unbounded);
 
-		let next_prospective_key = self.prospective.children.get(storage_key)
-			.and_then(|map| map.range::<[u8], _>(range).next().map(|(k, v)| (&k[..], v)));
-
-		let next_committed_key = self.committed.children.get(storage_key)
-			.and_then(|map| map.range::<[u8], _>(range).next().map(|(k, v)| (&k[..], v)));
-
-		match (next_committed_key, next_prospective_key) {
-			// Committed is strictly less than prospective
-			(Some(committed_key), Some(prospective_key)) if committed_key.0 < prospective_key.0 =>
-				Some(committed_key),
-			(committed_key, None) => committed_key,
-			// Prospective key is less or equal to committed or committed doesn't exist
-			(_, prospective_key) => prospective_key,
-		}
->>>>>>> f588aa53
+		if let Some(child) = self.changes.children.get(storage_key) {
+			let mut next_keys = child.range::<[u8], _>(range);
+			while let Some((key, historic_value)) = next_keys.next() {
+				if let Some(overlay_value) = historic_value.get() {
+					return Some((key, overlay_value));
+				}
+			}
+		}
+		None
+	}
+}
+
+/// This is an implementation of retain for btreemap,
+/// this is used to keep a similar api with previous
+/// hashmap usage.
+/// This could also be easilly replace if btreemap gets
+/// an implementation for retain in the future.
+fn retain<K: Ord + Clone, V, F>(m: &mut BTreeMap<K, V>, mut f: F) where
+    F: FnMut(&K, &mut V) -> bool, {
+	// this is use to discard some historical values when
+	// their status is cleared.
+	// Regarding this use case we will only remove individually.
+	// Rebuilding trie from iterator may be better if there is
+	// more removal.
+	// Regarding this use case skipping removal can be a better
+	// choice.
+	let mut rem = Vec::new();
+	for (k, v) in m.iter_mut() {
+		if !f(k, v) {
+			rem.push(k.clone());
+		}
+	}
+	for k in rem {
+		m.remove(&k);
 	}
 }
 
@@ -630,19 +597,11 @@
 	use crate::ext::Ext;
 	use super::*;
 
-<<<<<<< HEAD
-	fn strip_extrinsic_index(mut map: HashMap<Vec<u8>, OverlayedValue>)
-		-> HashMap<Vec<u8>, OverlayedValue> {
+	fn strip_extrinsic_index(mut map: BTreeMap<Vec<u8>, OverlayedValue>)
+		-> BTreeMap<Vec<u8>, OverlayedValue>
+	{
 		map.remove(&EXTRINSIC_INDEX.to_vec());
 		map
-=======
-	fn strip_extrinsic_index(map: &BTreeMap<Vec<u8>, OverlayedValue>)
-		-> BTreeMap<Vec<u8>, OverlayedValue>
-	{
-		let mut clone = map.clone();
-		clone.remove(&EXTRINSIC_INDEX.to_vec());
-		clone
->>>>>>> f588aa53
 	}
 
 	#[test]
@@ -821,7 +780,6 @@
 	}
 
 	#[test]
-<<<<<<< HEAD
 	fn overlayed_storage_transactions() {
 		let mut overlayed = OverlayedChanges::default();
 
@@ -894,7 +852,7 @@
 		assert_eq!(overlayed.storage(&key).unwrap(), Some(&[1, 2, 3][..]));
 	}
 
-=======
+	#[test]
 	fn next_storage_key_change_works() {
 		let mut overlay = OverlayedChanges::default();
 		overlay.set_storage(vec![20], Some(vec![20]));
@@ -968,5 +926,4 @@
 		assert_eq!(next_to_40.0.to_vec(), vec![50]);
 		assert_eq!(next_to_40.1.value, Some(vec![50]));
 	}
->>>>>>> f588aa53
 }