--- conflicted
+++ resolved
@@ -29,22 +29,11 @@
 use sp_std::borrow::Cow;
 use sp_std::vec::Vec;
 
-<<<<<<< HEAD
 #[cfg(feature = "std")]
 use log::debug;
 
-pub mod app {
-	use app_crypto::{app_crypto, key_types::GRANDPA, ed25519};
-	app_crypto!(ed25519, GRANDPA);
-}
-
-pub const KEY_TYPE: app_crypto::KeyTypeId =
-	app_crypto::key_types::GRANDPA;
-
-/// The grandpa crypto scheme defined via the keypair type.
-#[cfg(any(feature = "std", feature = "full_crypto"))]
-pub type AuthorityPair = app::Pair;
-=======
+pub const KEY_TYPE: sp_application_crypto::KeyTypeId = sp_application_crypto::key_types::GRANDPA;
+
 mod app {
 	use sp_application_crypto::{app_crypto, key_types::GRANDPA, ed25519};
 	app_crypto!(ed25519, GRANDPA);
@@ -54,7 +43,6 @@
 	/// The grandpa crypto scheme defined via the keypair type.
 	pub type AuthorityPair = app::Pair;
 }
->>>>>>> 48150f24
 
 /// Identity of a Grandpa authority.
 pub type AuthorityId = app::Public;
@@ -373,13 +361,13 @@
 
 	#[cfg(not(feature = "std"))]
 	let verify = || {
-		use app_crypto::RuntimeAppPublic;
+		use sp_application_crypto::RuntimeAppPublic;
 		id.verify(&buf, signature)
 	};
 
 	#[cfg(feature = "std")]
 	let verify = || {
-		use app_crypto::Pair;
+		use sp_application_crypto::Pair;
 		AuthorityPair::verify(signature, &buf, &id)
 	};
 
