--- conflicted
+++ resolved
@@ -24,11 +24,7 @@
 [dev-dependencies]
 criterion = "0.3.0"
 substrate-test-runtime-client = { version = "2.0.0-dev", path = "../../../test-utils/runtime/client" }
-<<<<<<< HEAD
-sp-core = { version = "2.0.0-alpha.2", path = "../../core" }
-=======
 sp-core = { version = "2.0.0-alpha.4", path = "../../core" }
->>>>>>> 79d75af4
 
 [[bench]]
 name = "bench"
