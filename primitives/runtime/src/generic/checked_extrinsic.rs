// Copyright 2017-2020 Parity Technologies (UK) Ltd.
// This file is part of Substrate.

// Substrate is free software: you can redistribute it and/or modify
// it under the terms of the GNU General Public License as published by
// the Free Software Foundation, either version 3 of the License, or
// (at your option) any later version.

// Substrate is distributed in the hope that it will be useful,
// but WITHOUT ANY WARRANTY; without even the implied warranty of
// MERCHANTABILITY or FITNESS FOR A PARTICULAR PURPOSE.  See the
// GNU General Public License for more details.

// You should have received a copy of the GNU General Public License
// along with Substrate.  If not, see <http://www.gnu.org/licenses/>.

//! Generic implementation of an extrinsic that has passed the verification
//! stage.

use crate::traits::{
	self, Member, MaybeDisplay, SignedExtension, Dispatchable,
};
<<<<<<< HEAD
use crate::transaction_validity::TransactionValidity;
=======
use crate::traits::ValidateUnsigned;
use crate::transaction_validity::{TransactionValidity, TransactionSource};
>>>>>>> dae24b76

/// Definition of something that the external world might want to say; its
/// existence implies that it has been checked and is good, particularly with
/// regards to the signature.
#[derive(PartialEq, Eq, Clone, sp_core::RuntimeDebug)]
pub struct CheckedExtrinsic<AccountId, Call, Extra> {
	/// Who this purports to be from and the number of extrinsics have come before
	/// from the same signer, if anyone (note this is not a signature).
	pub signed: Option<(AccountId, Extra)>,

	/// The function that should be called.
	pub function: Call,
}

impl<AccountId, Call, Extra, Origin, Info> traits::Applyable for
	CheckedExtrinsic<AccountId, Call, Extra>
where
	AccountId: Member + MaybeDisplay,
	Call: Member + Dispatchable<Origin=Origin>,
	Extra: SignedExtension<AccountId=AccountId, Call=Call, DispatchInfo=Info>,
	Origin: From<Option<AccountId>>,
	Info: Clone,
{
	type Call = Call;
	type DispatchInfo = Info;

	fn validate(
		&self,
		// TODO [#5006;ToDr] should source be passed to `SignedExtension`s?
		// Perhaps a change for 2.0 to avoid breaking too much APIs?
		source: TransactionSource,
		info: Self::DispatchInfo,
		len: usize,
	) -> TransactionValidity {
		if let Some((ref id, ref extra)) = self.signed {
			Extra::validate(extra, id, &self.function, info.clone(), len)
		} else {
<<<<<<< HEAD
			Extra::validate_unsigned(&self.function, info, len)
=======
			let valid = Extra::validate_unsigned(&self.function, info, len)?;
			let unsigned_validation = U::validate_unsigned(source, &self.function)?;
			Ok(valid.combine_with(unsigned_validation))
>>>>>>> dae24b76
		}
	}

	fn apply(
		self,
		info: Self::DispatchInfo,
		len: usize,
	) -> crate::ApplyExtrinsicResult {
		let (maybe_who, pre) = if let Some((id, extra)) = self.signed {
			let pre = Extra::pre_dispatch(extra, &id, &self.function, info.clone(), len)?;
			(Some(id), pre)
		} else {
			let pre = Extra::pre_dispatch_unsigned(&self.function, info.clone(), len)?;
			(None, pre)
		};
		let res = self.function.dispatch(Origin::from(maybe_who));
		Extra::post_dispatch(pre, info.clone(), len);
		Ok(res.map_err(Into::into))
	}
}<|MERGE_RESOLUTION|>--- conflicted
+++ resolved
@@ -20,12 +20,7 @@
 use crate::traits::{
 	self, Member, MaybeDisplay, SignedExtension, Dispatchable,
 };
-<<<<<<< HEAD
-use crate::transaction_validity::TransactionValidity;
-=======
-use crate::traits::ValidateUnsigned;
 use crate::transaction_validity::{TransactionValidity, TransactionSource};
->>>>>>> dae24b76
 
 /// Definition of something that the external world might want to say; its
 /// existence implies that it has been checked and is good, particularly with
@@ -54,22 +49,14 @@
 
 	fn validate(
 		&self,
-		// TODO [#5006;ToDr] should source be passed to `SignedExtension`s?
-		// Perhaps a change for 2.0 to avoid breaking too much APIs?
 		source: TransactionSource,
 		info: Self::DispatchInfo,
 		len: usize,
 	) -> TransactionValidity {
 		if let Some((ref id, ref extra)) = self.signed {
-			Extra::validate(extra, id, &self.function, info.clone(), len)
+			Extra::validate(extra, id, &self.function, source, info, len)
 		} else {
-<<<<<<< HEAD
-			Extra::validate_unsigned(&self.function, info, len)
-=======
-			let valid = Extra::validate_unsigned(&self.function, info, len)?;
-			let unsigned_validation = U::validate_unsigned(source, &self.function)?;
-			Ok(valid.combine_with(unsigned_validation))
->>>>>>> dae24b76
+			Extra::validate_unsigned(&self.function, source, info, len)
 		}
 	}
 
