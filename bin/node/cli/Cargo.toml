[package]
name = "node-cli"
version = "2.0.0-alpha.3"
authors = ["Parity Technologies <admin@parity.io>"]
description = "Substrate node implementation in Rust."
build = "build.rs"
edition = "2018"
license = "GPL-3.0"
default-run = "substrate"
homepage = "https://substrate.dev"
repository = "https://github.com/paritytech/substrate/"

[package.metadata.wasm-pack.profile.release]
# `wasm-opt` has some problems on linux, see
# https://github.com/rustwasm/wasm-pack/issues/781 etc.
wasm-opt = false

[badges]
travis-ci = { repository = "paritytech/substrate", branch = "master" }
maintenance = { status = "actively-developed" }
is-it-maintained-issue-resolution = { repository = "paritytech/substrate" }
is-it-maintained-open-issues = { repository = "paritytech/substrate" }

[[bin]]
name = "substrate"
path = "bin/main.rs"
required-features = ["cli"]

[lib]
crate-type = ["cdylib", "rlib"]

[dependencies]
# third-party dependencies
codec = { package = "parity-scale-codec", version = "1.0.6" }
serde = { version = "1.0.102", features = ["derive"] }
futures = { version = "0.3.1", features = ["compat"] }
hex-literal = "0.2.1"
jsonrpc-core = "14.0.3"
log = "0.4.8"
rand = "0.7.2"
structopt = { version = "0.3.8", optional = true }
tracing = "0.1.10"

# primitives
sp-authority-discovery = { version = "2.0.0-alpha.2",  path = "../../../primitives/authority-discovery" }
sp-consensus-babe = { version = "0.8.0-alpha.2", path = "../../../primitives/consensus/babe" }
grandpa-primitives = { version = "2.0.0-alpha.2", package = "sp-finality-grandpa", path = "../../../primitives/finality-grandpa" }
sp-core = { version = "2.0.0-alpha.2", path = "../../../primitives/core" }
sp-runtime = { version = "2.0.0-alpha.2", path = "../../../primitives/runtime" }
sp-timestamp = { version = "2.0.0-alpha.2", default-features = false, path = "../../../primitives/timestamp" }
sp-finality-tracker = { version = "2.0.0-alpha.2", default-features = false, path = "../../../primitives/finality-tracker" }
sp-inherents = { version = "2.0.0-alpha.2", path = "../../../primitives/inherents" }
sp-keyring = { version = "2.0.0-alpha.2", path = "../../../primitives/keyring" }
sp-io = { version = "2.0.0-alpha.2", path = "../../../primitives/io" }
sp-consensus = { version = "0.8.0-alpha.2", path = "../../../primitives/consensus/common" }

# client dependencies
sc-client-api = { version = "2.0.0-alpha.2", path = "../../../client/api" }
sc-client = { version = "0.8.0-alpha.2", path = "../../../client/" }
sc-chain-spec = { version = "2.0.0-alpha.2", path = "../../../client/chain-spec" }
sc-transaction-pool = { version = "2.0.0-alpha.2", path = "../../../client/transaction-pool" }
sp-transaction-pool = { version = "2.0.0-alpha.2", path = "../../../primitives/transaction-pool" }
sc-network = { version = "0.8.0-alpha.2", path = "../../../client/network" }
sc-consensus-babe = { version = "0.8.0-alpha.2", path = "../../../client/consensus/babe" }
grandpa = { version = "0.8.0-alpha.2", package = "sc-finality-grandpa", path = "../../../client/finality-grandpa" }
sc-client-db = { version = "0.8.0-alpha.2", default-features = false, path = "../../../client/db" }
sc-offchain = { version = "2.0.0-alpha.2", path = "../../../client/offchain" }
sc-rpc = { version = "2.0.0-alpha.2", path = "../../../client/rpc" }
sc-basic-authorship = { version = "0.8.0-alpha.2", path = "../../../client/basic-authorship" }
sc-service = { version = "0.8.0-alpha.2", default-features = false, path = "../../../client/service" }
sc-tracing = { version = "2.0.0-alpha.2", path = "../../../client/tracing" }
sc-telemetry = { version = "2.0.0-alpha.2", path = "../../../client/telemetry" }
sc-authority-discovery = { version = "0.8.0-alpha.2",  path = "../../../client/authority-discovery" }

# frame dependencies
<<<<<<< HEAD
pallet-indices = { version = "2.0.0-alpha.1", path = "../../../frame/indices" }
pallet-timestamp = { version = "2.0.0-alpha.1", default-features = false, path = "../../../frame/timestamp" }
pallet-contracts = { version = "2.0.0-alpha.1", path = "../../../frame/contracts" }
frame-system = { version = "2.0.0-alpha.1", path = "../../../frame/system" }
pallet-balances = { version = "2.0.0-alpha.1", path = "../../../frame/balances" }
pallet-transaction-payment = { version = "2.0.0-alpha.1", path = "../../../frame/transaction-payment" }
frame-support = { version = "2.0.0-alpha.1", default-features = false, path = "../../../frame/support" }
pallet-im-online = { version = "2.0.0-alpha.1", default-features = false, path = "../../../frame/im-online" }
pallet-authority-discovery = { version = "2.0.0-alpha.1",  path = "../../../frame/authority-discovery" }
pallet-staking = { version = "2.0.0-alpha.1",  path = "../../../frame/staking" }
=======
pallet-indices = { version = "2.0.0-alpha.2", path = "../../../frame/indices" }
pallet-timestamp = { version = "2.0.0-alpha.2", default-features = false, path = "../../../frame/timestamp" }
pallet-contracts = { version = "2.0.0-alpha.2", path = "../../../frame/contracts" }
frame-system = { version = "2.0.0-alpha.2", path = "../../../frame/system" }
pallet-balances = { version = "2.0.0-alpha.2", path = "../../../frame/balances" }
pallet-transaction-payment = { version = "2.0.0-alpha.2", path = "../../../frame/transaction-payment" }
frame-support = { version = "2.0.0-alpha.2", default-features = false, path = "../../../frame/support" }
pallet-im-online = { version = "2.0.0-alpha.2", default-features = false, path = "../../../frame/im-online" }
pallet-authority-discovery = { version = "2.0.0-alpha.2",  path = "../../../frame/authority-discovery" }
>>>>>>> 6653f4b8

# node-specific dependencies
node-runtime = { version = "2.0.0-alpha.2", path = "../runtime" }
node-rpc = { version = "2.0.0-alpha.2", path = "../rpc" }
node-primitives = { version = "2.0.0-alpha.2", path = "../primitives" }
node-executor = { version = "2.0.0-alpha.2", path = "../executor" }

# CLI-specific dependencies
sc-cli = { version = "0.8.0-alpha.2", optional = true, path = "../../../client/cli" }
frame-benchmarking-cli = { version = "2.0.0-alpha.2", optional = true, path = "../../../utils/frame/benchmarking-cli" }
node-transaction-factory = { version = "0.8.0-alpha.2", optional = true, path = "../transaction-factory" }
node-inspect = { version = "0.8.0-alpha.2", optional = true, path = "../inspect" }

# WASM-specific dependencies
wasm-bindgen = { version = "0.2.57", optional = true }
wasm-bindgen-futures = { version = "0.4.7", optional = true }
<<<<<<< HEAD
browser-utils = { version = "0.8.0-alpha.1", path = "../../../utils/browser", optional = true}
=======
browser-utils = { package = "substrate-browser-utils", path = "../../../utils/browser", optional = true, version = "0.8.0-alpha.2" }
>>>>>>> 6653f4b8

[dev-dependencies]
sc-keystore = { version = "2.0.0-alpha.2", path = "../../../client/keystore" }
sc-consensus-babe = { version = "0.8.0-alpha.2", features = ["test-helpers"], path = "../../../client/consensus/babe" }
sc-consensus-epochs = { version = "0.8.0-alpha.2", path = "../../../client/consensus/epochs" }
sc-service-test = { version = "2.0.0-dev", path = "../../../client/service/test" }
futures = "0.3.1"
tempfile = "3.1.0"
assert_cmd = "0.12"
nix = "0.17"
serde_json = "1.0"

[build-dependencies]
build-script-utils = { version = "2.0.0-alpha.2", package = "substrate-build-script-utils", path = "../../../utils/build-script-utils" }
structopt = { version = "0.3.8", optional = true }
node-transaction-factory = { version = "0.8.0-alpha.2", optional = true, path = "../transaction-factory" }
node-inspect = { version = "0.8.0-alpha.2", optional = true, path = "../inspect" }
frame-benchmarking-cli = { version = "2.0.0-alpha.2", optional = true, path = "../../../utils/frame/benchmarking-cli" }

[build-dependencies.sc-cli]
version = "0.8.0-alpha.2"
package = "sc-cli"
path = "../../../client/cli"
optional = true

[build-dependencies.vergen]
version = "3.0.4"
optional = true

[features]
default = ["cli", "wasmtime"]
browser = [
	"browser-utils",
	"wasm-bindgen",
	"wasm-bindgen-futures",
]
cli = [
	"node-executor/wasmi-errno",
	"node-inspect",
	"node-transaction-factory",
	"sc-cli",
	"frame-benchmarking-cli",
	"sc-service/rocksdb",
	"structopt",
	"vergen",
]
wasmtime = [
	"cli",
	"node-executor/wasmtime",
	"sc-cli/wasmtime",
	"sc-service/wasmtime",
]<|MERGE_RESOLUTION|>--- conflicted
+++ resolved
@@ -73,18 +73,6 @@
 sc-authority-discovery = { version = "0.8.0-alpha.2",  path = "../../../client/authority-discovery" }
 
 # frame dependencies
-<<<<<<< HEAD
-pallet-indices = { version = "2.0.0-alpha.1", path = "../../../frame/indices" }
-pallet-timestamp = { version = "2.0.0-alpha.1", default-features = false, path = "../../../frame/timestamp" }
-pallet-contracts = { version = "2.0.0-alpha.1", path = "../../../frame/contracts" }
-frame-system = { version = "2.0.0-alpha.1", path = "../../../frame/system" }
-pallet-balances = { version = "2.0.0-alpha.1", path = "../../../frame/balances" }
-pallet-transaction-payment = { version = "2.0.0-alpha.1", path = "../../../frame/transaction-payment" }
-frame-support = { version = "2.0.0-alpha.1", default-features = false, path = "../../../frame/support" }
-pallet-im-online = { version = "2.0.0-alpha.1", default-features = false, path = "../../../frame/im-online" }
-pallet-authority-discovery = { version = "2.0.0-alpha.1",  path = "../../../frame/authority-discovery" }
-pallet-staking = { version = "2.0.0-alpha.1",  path = "../../../frame/staking" }
-=======
 pallet-indices = { version = "2.0.0-alpha.2", path = "../../../frame/indices" }
 pallet-timestamp = { version = "2.0.0-alpha.2", default-features = false, path = "../../../frame/timestamp" }
 pallet-contracts = { version = "2.0.0-alpha.2", path = "../../../frame/contracts" }
@@ -94,7 +82,7 @@
 frame-support = { version = "2.0.0-alpha.2", default-features = false, path = "../../../frame/support" }
 pallet-im-online = { version = "2.0.0-alpha.2", default-features = false, path = "../../../frame/im-online" }
 pallet-authority-discovery = { version = "2.0.0-alpha.2",  path = "../../../frame/authority-discovery" }
->>>>>>> 6653f4b8
+pallet-staking = { version = "2.0.0-alpha.2",  path = "../../../frame/staking" }
 
 # node-specific dependencies
 node-runtime = { version = "2.0.0-alpha.2", path = "../runtime" }
@@ -111,11 +99,7 @@
 # WASM-specific dependencies
 wasm-bindgen = { version = "0.2.57", optional = true }
 wasm-bindgen-futures = { version = "0.4.7", optional = true }
-<<<<<<< HEAD
-browser-utils = { version = "0.8.0-alpha.1", path = "../../../utils/browser", optional = true}
-=======
 browser-utils = { package = "substrate-browser-utils", path = "../../../utils/browser", optional = true, version = "0.8.0-alpha.2" }
->>>>>>> 6653f4b8
 
 [dev-dependencies]
 sc-keystore = { version = "2.0.0-alpha.2", path = "../../../client/keystore" }
