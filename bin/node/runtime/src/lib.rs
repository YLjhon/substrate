// Copyright 2018-2020 Parity Technologies (UK) Ltd.
// This file is part of Substrate.

// Substrate is free software: you can redistribute it and/or modify
// it under the terms of the GNU General Public License as published by
// the Free Software Foundation, either version 3 of the License, or
// (at your option) any later version.

// Substrate is distributed in the hope that it will be useful,
// but WITHOUT ANY WARRANTY; without even the implied warranty of
// MERCHANTABILITY or FITNESS FOR A PARTICULAR PURPOSE.  See the
// GNU General Public License for more details.

// You should have received a copy of the GNU General Public License
// along with Substrate.  If not, see <http://www.gnu.org/licenses/>.

//! The Substrate runtime. This can be compiled with ``#[no_std]`, ready for Wasm.

#![cfg_attr(not(feature = "std"), no_std)]
// `construct_runtime!` does a lot of recursion and requires us to increase the limit to 256.
#![recursion_limit="256"]

use sp_std::prelude::*;
use frame_support::{
	construct_runtime, parameter_types, debug,
	weights::Weight,
	traits::{SplitTwoWays, Currency, Randomness},
};
use sp_core::{
	crypto::KeyTypeId,
	u32_trait::{_1, _2, _3, _4},
};
use node_primitives::{AccountId, AccountIndex, Balance, BlockNumber, Hash, Index, Moment, Signature};
use sp_api::impl_runtime_apis;
use sp_runtime::{
	Permill, Perbill, Percent, ApplyExtrinsicResult, impl_opaque_keys, generic, create_runtime_str
};
use sp_runtime::curve::PiecewiseLinear;
use sp_runtime::transaction_validity::TransactionValidity;
use sp_runtime::traits::{
	self, BlakeTwo256, Block as BlockT, NumberFor,
	StaticLookup, SaturatedConversion, OpaqueKeys,
};
use sp_version::RuntimeVersion;
#[cfg(any(feature = "std", test))]
use sp_version::NativeVersion;
use sp_core::OpaqueMetadata;
use pallet_grandpa::AuthorityList as GrandpaAuthorityList;
use pallet_grandpa::fg_primitives;
use pallet_im_online::sr25519::{AuthorityId as ImOnlineId};
use sp_authority_discovery::AuthorityId as AuthorityDiscoveryId;
use pallet_transaction_payment_rpc_runtime_api::RuntimeDispatchInfo;
use pallet_contracts_rpc_runtime_api::ContractExecResult;
use pallet_session::{historical as pallet_session_historical};
use frame_system::offchain::TransactionSubmitter;
use sp_inherents::{InherentData, CheckInherentsResult};

#[cfg(any(feature = "std", test))]
pub use sp_runtime::BuildStorage;
pub use pallet_timestamp::Call as TimestampCall;
pub use pallet_balances::Call as BalancesCall;
pub use pallet_contracts::Gas;
pub use frame_support::StorageValue;
pub use pallet_staking::StakerStatus;

/// Implementations of some helper traits passed into runtime modules as associated types.
pub mod impls;
use impls::{CurrencyToVoteHandler, Author, LinearWeightToFee, TargetedFeeAdjustment};

/// Constant values used within the runtime.
pub mod constants;
use constants::{time::*, currency::*};

// Make the WASM binary available.
#[cfg(feature = "std")]
include!(concat!(env!("OUT_DIR"), "/wasm_binary.rs"));

/// Runtime version.
pub const VERSION: RuntimeVersion = RuntimeVersion {
	spec_name: create_runtime_str!("node"),
	impl_name: create_runtime_str!("substrate-node"),
	authoring_version: 10,
	// Per convention: if the runtime behavior changes, increment spec_version
	// and set impl_version to 0. If only runtime
	// implementation changes and behavior does not, then leave spec_version as
	// is and increment impl_version.
<<<<<<< HEAD
	spec_version: 206,
	impl_version: 206,
=======
	spec_version: 210,
	impl_version: 0,
>>>>>>> 24a003d9
	apis: RUNTIME_API_VERSIONS,
};

/// Native version.
#[cfg(any(feature = "std", test))]
pub fn native_version() -> NativeVersion {
	NativeVersion {
		runtime_version: VERSION,
		can_author_with: Default::default(),
	}
}

type NegativeImbalance = <Balances as Currency<AccountId>>::NegativeImbalance;

pub type DealWithFees = SplitTwoWays<
	Balance,
	NegativeImbalance,
	_4, Treasury,   // 4 parts (80%) goes to the treasury.
	_1, Author,     // 1 part (20%) goes to the block author.
>;

parameter_types! {
	pub const BlockHashCount: BlockNumber = 250;
	pub const MaximumBlockWeight: Weight = 1_000_000_000;
	pub const MaximumBlockLength: u32 = 5 * 1024 * 1024;
	pub const Version: RuntimeVersion = VERSION;
	pub const AvailableBlockRatio: Perbill = Perbill::from_percent(75);
}

impl frame_system::Trait for Runtime {
	type Origin = Origin;
	type Call = Call;
	type Index = Index;
	type BlockNumber = BlockNumber;
	type Hash = Hash;
	type Hashing = BlakeTwo256;
	type AccountId = AccountId;
	type Lookup = Indices;
	type Header = generic::Header<BlockNumber, BlakeTwo256>;
	type Event = Event;
	type BlockHashCount = BlockHashCount;
	type MaximumBlockWeight = MaximumBlockWeight;
	type MaximumBlockLength = MaximumBlockLength;
	type AvailableBlockRatio = AvailableBlockRatio;
	type Version = Version;
	type ModuleToIndex = ModuleToIndex;
}

parameter_types! {
	// One storage item; value is size 4+4+16+32 bytes = 56 bytes.
	pub const MultisigDepositBase: Balance = 30 * CENTS;
	// Additional storage item size of 32 bytes.
	pub const MultisigDepositFactor: Balance = 5 * CENTS;
	pub const MaxSignatories: u16 = 100;
}

impl pallet_utility::Trait for Runtime {
	type Event = Event;
	type Call = Call;
	type Currency = Balances;
	type MultisigDepositBase = MultisigDepositBase;
	type MultisigDepositFactor = MultisigDepositFactor;
	type MaxSignatories = MaxSignatories;
}

parameter_types! {
	pub const EpochDuration: u64 = EPOCH_DURATION_IN_SLOTS;
	pub const ExpectedBlockTime: Moment = MILLISECS_PER_BLOCK;
}

impl pallet_babe::Trait for Runtime {
	type EpochDuration = EpochDuration;
	type ExpectedBlockTime = ExpectedBlockTime;
	type EpochChangeTrigger = pallet_babe::ExternalTrigger;
}

impl pallet_indices::Trait for Runtime {
	type AccountIndex = AccountIndex;
	type IsDeadAccount = Balances;
	type ResolveHint = pallet_indices::SimpleResolveHint<Self::AccountId, Self::AccountIndex>;
	type Event = Event;
}

parameter_types! {
	pub const ExistentialDeposit: Balance = 1 * DOLLARS;
	pub const TransferFee: Balance = 1 * CENTS;
	pub const CreationFee: Balance = 1 * CENTS;
}

impl pallet_balances::Trait for Runtime {
	type Balance = Balance;
	type OnFreeBalanceZero = ((Staking, Contracts), Session);
	type OnReapAccount = (System, Recovery);
	type OnNewAccount = Indices;
	type Event = Event;
	type DustRemoval = ();
	type TransferPayment = ();
	type ExistentialDeposit = ExistentialDeposit;
	type TransferFee = TransferFee;
	type CreationFee = CreationFee;
}

parameter_types! {
	pub const TransactionBaseFee: Balance = 1 * CENTS;
	pub const TransactionByteFee: Balance = 10 * MILLICENTS;
	// setting this to zero will disable the weight fee.
	pub const WeightFeeCoefficient: Balance = 1_000;
	// for a sane configuration, this should always be less than `AvailableBlockRatio`.
	pub const TargetBlockFullness: Perbill = Perbill::from_percent(25);
}

impl pallet_transaction_payment::Trait for Runtime {
	type Currency = Balances;
	type OnTransactionPayment = DealWithFees;
	type TransactionBaseFee = TransactionBaseFee;
	type TransactionByteFee = TransactionByteFee;
	type WeightToFee = LinearWeightToFee<WeightFeeCoefficient>;
	type FeeMultiplierUpdate = TargetedFeeAdjustment<TargetBlockFullness>;
}

parameter_types! {
	pub const MinimumPeriod: Moment = SLOT_DURATION / 2;
}
impl pallet_timestamp::Trait for Runtime {
	type Moment = Moment;
	type OnTimestampSet = Babe;
	type MinimumPeriod = MinimumPeriod;
}

parameter_types! {
	pub const UncleGenerations: BlockNumber = 5;
}

impl pallet_authorship::Trait for Runtime {
	type FindAuthor = pallet_session::FindAccountFromAuthorIndex<Self, Babe>;
	type UncleGenerations = UncleGenerations;
	type FilterUncle = ();
	type EventHandler = (Staking, ImOnline);
}

impl_opaque_keys! {
	pub struct SessionKeys {
		pub grandpa: Grandpa,
		pub babe: Babe,
		pub im_online: ImOnline,
		pub authority_discovery: AuthorityDiscovery,
	}
}

parameter_types! {
	pub const DisabledValidatorsThreshold: Perbill = Perbill::from_percent(17);
}

impl pallet_session::Trait for Runtime {
	type SessionManager = Staking;
	type SessionHandler = <SessionKeys as OpaqueKeys>::KeyTypeIdProviders;
	type ShouldEndSession = Babe;
	type Event = Event;
	type Keys = SessionKeys;
	type ValidatorId = <Self as frame_system::Trait>::AccountId;
	type ValidatorIdOf = pallet_staking::StashOf<Self>;
	type DisabledValidatorsThreshold = DisabledValidatorsThreshold;
}

impl pallet_session::historical::Trait for Runtime {
	type FullIdentification = pallet_staking::Exposure<AccountId, Balance>;
	type FullIdentificationOf = pallet_staking::ExposureOf<Runtime>;
}

pallet_staking_reward_curve::build! {
	const REWARD_CURVE: PiecewiseLinear<'static> = curve!(
		min_inflation: 0_025_000,
		max_inflation: 0_100_000,
		ideal_stake: 0_500_000,
		falloff: 0_050_000,
		max_piece_count: 40,
		test_precision: 0_005_000,
	);
}

parameter_types! {
	pub const SessionsPerEra: sp_staking::SessionIndex = 6;
	pub const BondingDuration: pallet_staking::EraIndex = 24 * 28;
	pub const SlashDeferDuration: pallet_staking::EraIndex = 24 * 7; // 1/4 the bonding duration.
	pub const RewardCurve: &'static PiecewiseLinear<'static> = &REWARD_CURVE;
}

impl pallet_staking::Trait for Runtime {
	type Currency = Balances;
	type Time = Timestamp;
	type CurrencyToVote = CurrencyToVoteHandler;
	type RewardRemainder = Treasury;
	type Event = Event;
	type Slash = Treasury; // send the slashed funds to the treasury.
	type Reward = (); // rewards are minted from the void
	type SessionsPerEra = SessionsPerEra;
	type BondingDuration = BondingDuration;
	type SlashDeferDuration = SlashDeferDuration;
	/// A super-majority of the council can cancel the slash.
	type SlashCancelOrigin = pallet_collective::EnsureProportionAtLeast<_3, _4, AccountId, CouncilCollective>;
	type SessionInterface = Self;
	type RewardCurve = RewardCurve;
}

parameter_types! {
	pub const LaunchPeriod: BlockNumber = 28 * 24 * 60 * MINUTES;
	pub const VotingPeriod: BlockNumber = 28 * 24 * 60 * MINUTES;
	pub const EmergencyVotingPeriod: BlockNumber = 3 * 24 * 60 * MINUTES;
	pub const MinimumDeposit: Balance = 100 * DOLLARS;
	pub const EnactmentPeriod: BlockNumber = 30 * 24 * 60 * MINUTES;
	pub const CooloffPeriod: BlockNumber = 28 * 24 * 60 * MINUTES;
	// One cent: $10,000 / MB
	pub const PreimageByteDeposit: Balance = 1 * CENTS;
}

impl pallet_democracy::Trait for Runtime {
	type Proposal = Call;
	type Event = Event;
	type Currency = Balances;
	type EnactmentPeriod = EnactmentPeriod;
	type LaunchPeriod = LaunchPeriod;
	type VotingPeriod = VotingPeriod;
	type EmergencyVotingPeriod = EmergencyVotingPeriod;
	type MinimumDeposit = MinimumDeposit;
	/// A straight majority of the council can decide what their next motion is.
	type ExternalOrigin = pallet_collective::EnsureProportionAtLeast<_1, _2, AccountId, CouncilCollective>;
	/// A super-majority can have the next scheduled referendum be a straight majority-carries vote.
	type ExternalMajorityOrigin = pallet_collective::EnsureProportionAtLeast<_3, _4, AccountId, CouncilCollective>;
	/// A unanimous council can have the next scheduled referendum be a straight default-carries
	/// (NTB) vote.
	type ExternalDefaultOrigin = pallet_collective::EnsureProportionAtLeast<_1, _1, AccountId, CouncilCollective>;
	/// Two thirds of the technical committee can have an ExternalMajority/ExternalDefault vote
	/// be tabled immediately and with a shorter voting/enactment period.
	type FastTrackOrigin = pallet_collective::EnsureProportionAtLeast<_2, _3, AccountId, TechnicalCollective>;
	// To cancel a proposal which has been passed, 2/3 of the council must agree to it.
	type CancellationOrigin = pallet_collective::EnsureProportionAtLeast<_2, _3, AccountId, CouncilCollective>;
	// Any single technical committee member may veto a coming council proposal, however they can
	// only do it once and it lasts only for the cooloff period.
	type VetoOrigin = pallet_collective::EnsureMember<AccountId, TechnicalCollective>;
	type CooloffPeriod = CooloffPeriod;
	type PreimageByteDeposit = PreimageByteDeposit;
	type Slash = Treasury;
}

type CouncilCollective = pallet_collective::Instance1;
impl pallet_collective::Trait<CouncilCollective> for Runtime {
	type Origin = Origin;
	type Proposal = Call;
	type Event = Event;
}

parameter_types! {
	pub const CandidacyBond: Balance = 10 * DOLLARS;
	pub const VotingBond: Balance = 1 * DOLLARS;
	pub const TermDuration: BlockNumber = 7 * DAYS;
	pub const DesiredMembers: u32 = 13;
	pub const DesiredRunnersUp: u32 = 7;
}

impl pallet_elections_phragmen::Trait for Runtime {
	type Event = Event;
	type Currency = Balances;
	type CurrencyToVote = CurrencyToVoteHandler;
	type CandidacyBond = CandidacyBond;
	type VotingBond = VotingBond;
	type TermDuration = TermDuration;
	type DesiredMembers = DesiredMembers;
	type DesiredRunnersUp = DesiredRunnersUp;
	type LoserCandidate = ();
	type BadReport = ();
	type KickedMember = ();
	type ChangeMembers = Council;
}

type TechnicalCollective = pallet_collective::Instance2;
impl pallet_collective::Trait<TechnicalCollective> for Runtime {
	type Origin = Origin;
	type Proposal = Call;
	type Event = Event;
}

impl pallet_membership::Trait<pallet_membership::Instance1> for Runtime {
	type Event = Event;
	type AddOrigin = pallet_collective::EnsureProportionMoreThan<_1, _2, AccountId, CouncilCollective>;
	type RemoveOrigin = pallet_collective::EnsureProportionMoreThan<_1, _2, AccountId, CouncilCollective>;
	type SwapOrigin = pallet_collective::EnsureProportionMoreThan<_1, _2, AccountId, CouncilCollective>;
	type ResetOrigin = pallet_collective::EnsureProportionMoreThan<_1, _2, AccountId, CouncilCollective>;
	type MembershipInitialized = TechnicalCommittee;
	type MembershipChanged = TechnicalCommittee;
}

parameter_types! {
	pub const ProposalBond: Permill = Permill::from_percent(5);
	pub const ProposalBondMinimum: Balance = 1 * DOLLARS;
	pub const SpendPeriod: BlockNumber = 1 * DAYS;
	pub const Burn: Permill = Permill::from_percent(50);
	pub const TipCountdown: BlockNumber = 1 * DAYS;
	pub const TipFindersFee: Percent = Percent::from_percent(20);
	pub const TipReportDepositBase: Balance = 1 * DOLLARS;
	pub const TipReportDepositPerByte: Balance = 1 * CENTS;
}

impl pallet_treasury::Trait for Runtime {
	type Currency = Balances;
	type ApproveOrigin = pallet_collective::EnsureMembers<_4, AccountId, CouncilCollective>;
	type RejectOrigin = pallet_collective::EnsureMembers<_2, AccountId, CouncilCollective>;
	type Event = Event;
	type ProposalRejection = ();
	type ProposalBond = ProposalBond;
	type ProposalBondMinimum = ProposalBondMinimum;
	type SpendPeriod = SpendPeriod;
	type Burn = Burn;
	type Tippers = Elections;
	type TipCountdown = TipCountdown;
	type TipFindersFee = TipFindersFee;
	type TipReportDepositBase = TipReportDepositBase;
	type TipReportDepositPerByte = TipReportDepositPerByte;
}

parameter_types! {
	pub const ContractTransferFee: Balance = 1 * CENTS;
	pub const ContractCreationFee: Balance = 1 * CENTS;
	pub const ContractTransactionBaseFee: Balance = 1 * CENTS;
	pub const ContractTransactionByteFee: Balance = 10 * MILLICENTS;
	pub const ContractFee: Balance = 1 * CENTS;
	pub const TombstoneDeposit: Balance = 1 * DOLLARS;
	pub const RentByteFee: Balance = 1 * DOLLARS;
	pub const RentDepositOffset: Balance = 1000 * DOLLARS;
	pub const SurchargeReward: Balance = 150 * DOLLARS;
}

impl pallet_contracts::Trait for Runtime {
	type Currency = Balances;
	type Time = Timestamp;
	type Randomness = RandomnessCollectiveFlip;
	type Call = Call;
	type Event = Event;
	type DetermineContractAddress = pallet_contracts::SimpleAddressDeterminator<Runtime>;
	type ComputeDispatchFee = pallet_contracts::DefaultDispatchFeeComputor<Runtime>;
	type TrieIdGenerator = pallet_contracts::TrieIdFromParentCounter<Runtime>;
	type GasPayment = ();
	type RentPayment = ();
	type SignedClaimHandicap = pallet_contracts::DefaultSignedClaimHandicap;
	type TombstoneDeposit = TombstoneDeposit;
	type StorageSizeOffset = pallet_contracts::DefaultStorageSizeOffset;
	type RentByteFee = RentByteFee;
	type RentDepositOffset = RentDepositOffset;
	type SurchargeReward = SurchargeReward;
	type TransferFee = ContractTransferFee;
	type CreationFee = ContractCreationFee;
	type TransactionBaseFee = ContractTransactionBaseFee;
	type TransactionByteFee = ContractTransactionByteFee;
	type ContractFee = ContractFee;
	type CallBaseFee = pallet_contracts::DefaultCallBaseFee;
	type InstantiateBaseFee = pallet_contracts::DefaultInstantiateBaseFee;
	type MaxDepth = pallet_contracts::DefaultMaxDepth;
	type MaxValueSize = pallet_contracts::DefaultMaxValueSize;
	type BlockGasLimit = pallet_contracts::DefaultBlockGasLimit;
}

impl pallet_sudo::Trait for Runtime {
	type Event = Event;
	type Proposal = Call;
}

/// A runtime transaction submitter for im-online heartbeat transactions.
pub type SubmitImOnlineTransaction = TransactionSubmitter<ImOnlineId, Runtime, UncheckedExtrinsic>;

parameter_types! {
	pub const SessionDuration: BlockNumber = EPOCH_DURATION_IN_SLOTS as _;
}

impl pallet_im_online::Trait for Runtime {
	type AuthorityId = ImOnlineId;
	type Call = Call;
	type Event = Event;
	type SubmitTransaction = SubmitImOnlineTransaction;
	type ReportUnresponsiveness = Offences;
	type SessionDuration = SessionDuration;
}

impl pallet_offences::Trait for Runtime {
	type Event = Event;
	type IdentificationTuple = pallet_session::historical::IdentificationTuple<Self>;
	type OnOffenceHandler = Staking;
}

impl pallet_authority_discovery::Trait for Runtime {}

// move to own crate
pub mod report {
	pub mod app {
		use sp_application_crypto::{app_crypto, sr25519, KeyTypeId};

		pub const KEY_TYPE: KeyTypeId = KeyTypeId(*b"rprt");
		app_crypto!(sr25519, KEY_TYPE);

		impl sp_runtime::traits::IdentifyAccount for Public {
			type AccountId = sp_runtime::AccountId32;

			fn into_account(self) -> Self::AccountId {
				sp_runtime::MultiSigner::from(self.0).into_account()
			}
		}
	}

	pub type ReporterId = app::Public;
}

use report::ReporterId;

impl pallet_grandpa::Trait for Runtime {
	type Event = Event;
	type Call = Call;
	type HandleEquivocation = pallet_grandpa::EquivocationHandler<
		Historical,
		TransactionSubmitter<ReporterId, Runtime, UncheckedExtrinsic>,
		Offences,
		ReporterId,
	>;
}

parameter_types! {
	pub const WindowSize: BlockNumber = 101;
	pub const ReportLatency: BlockNumber = 1000;
}

impl pallet_finality_tracker::Trait for Runtime {
	type OnFinalizationStalled = Grandpa;
	type WindowSize = WindowSize;
	type ReportLatency = ReportLatency;
}

parameter_types! {
	pub const BasicDeposit: Balance = 10 * DOLLARS;       // 258 bytes on-chain
	pub const FieldDeposit: Balance = 250 * CENTS;        // 66 bytes on-chain
	pub const SubAccountDeposit: Balance = 2 * DOLLARS;   // 53 bytes on-chain
	pub const MaxSubAccounts: u32 = 100;
	pub const MaxAdditionalFields: u32 = 100;
}

impl pallet_identity::Trait for Runtime {
	type Event = Event;
	type Currency = Balances;
	type Slashed = Treasury;
	type BasicDeposit = BasicDeposit;
	type FieldDeposit = FieldDeposit;
	type SubAccountDeposit = SubAccountDeposit;
	type MaxSubAccounts = MaxSubAccounts;
	type MaxAdditionalFields = MaxAdditionalFields;
	type RegistrarOrigin = pallet_collective::EnsureProportionMoreThan<_1, _2, AccountId, CouncilCollective>;
	type ForceOrigin = pallet_collective::EnsureProportionMoreThan<_1, _2, AccountId, CouncilCollective>;
}

impl frame_system::offchain::CreateTransaction<Runtime, UncheckedExtrinsic> for Runtime {
	type Public = <Signature as traits::Verify>::Signer;
	type Signature = Signature;

	fn create_transaction<TSigner: frame_system::offchain::Signer<Self::Public, Self::Signature>>(
		call: Call,
		public: Self::Public,
		account: AccountId,
		index: Index,
	) -> Option<(Call, <UncheckedExtrinsic as traits::Extrinsic>::SignaturePayload)> {
		// take the biggest period possible.
		let period = BlockHashCount::get()
			.checked_next_power_of_two()
			.map(|c| c / 2)
			.unwrap_or(2) as u64;
		let current_block = System::block_number()
			.saturated_into::<u64>()
			// The `System::block_number` is initialized with `n+1`,
			// so the actual block number is `n`.
			.saturating_sub(1);
		let tip = 0;
		let extra: SignedExtra = (
			frame_system::CheckVersion::<Runtime>::new(),
			frame_system::CheckGenesis::<Runtime>::new(),
			frame_system::CheckEra::<Runtime>::from(generic::Era::mortal(period, current_block)),
			frame_system::CheckNonce::<Runtime>::from(index),
			frame_system::CheckWeight::<Runtime>::new(),
			pallet_transaction_payment::ChargeTransactionPayment::<Runtime>::from(tip),
			Default::default(),
		);
		let raw_payload = SignedPayload::new(call, extra).map_err(|e| {
			debug::warn!("Unable to create signed payload: {:?}", e);
		}).ok()?;
		let signature = TSigner::sign(public, &raw_payload)?;
		let address = Indices::unlookup(account);
		let (call, extra, _) = raw_payload.deconstruct();
		Some((call, (address, signature, extra)))
	}
}

parameter_types! {
	pub const ConfigDepositBase: Balance = 5 * DOLLARS;
	pub const FriendDepositFactor: Balance = 50 * CENTS;
	pub const MaxFriends: u16 = 9;
	pub const RecoveryDeposit: Balance = 5 * DOLLARS;
}

impl pallet_recovery::Trait for Runtime {
	type Event = Event;
	type Call = Call;
	type Currency = Balances;
	type ConfigDepositBase = ConfigDepositBase;
	type FriendDepositFactor = FriendDepositFactor;
	type MaxFriends = MaxFriends;
	type RecoveryDeposit = RecoveryDeposit;
}

parameter_types! {
	pub const CandidateDeposit: Balance = 10 * DOLLARS;
	pub const WrongSideDeduction: Balance = 2 * DOLLARS;
	pub const MaxStrikes: u32 = 10;
	pub const RotationPeriod: BlockNumber = 80 * HOURS;
	pub const PeriodSpend: Balance = 500 * DOLLARS;
	pub const MaxLockDuration: BlockNumber = 36 * 30 * DAYS;
	pub const ChallengePeriod: BlockNumber = 7 * DAYS;
}

impl pallet_society::Trait for Runtime {
	type Event = Event;
	type Currency = Balances;
	type Randomness = RandomnessCollectiveFlip;
	type CandidateDeposit = CandidateDeposit;
	type WrongSideDeduction = WrongSideDeduction;
	type MaxStrikes = MaxStrikes;
	type PeriodSpend = PeriodSpend;
	type MembershipChanged = ();
	type RotationPeriod = RotationPeriod;
	type MaxLockDuration = MaxLockDuration;
	type FounderSetOrigin = pallet_collective::EnsureProportionMoreThan<_1, _2, AccountId, CouncilCollective>;
	type SuspensionJudgementOrigin = pallet_society::EnsureFounder<Runtime>;
	type ChallengePeriod = ChallengePeriod;
}

construct_runtime!(
	pub enum Runtime where
		Block = Block,
		NodeBlock = node_primitives::Block,
		UncheckedExtrinsic = UncheckedExtrinsic
	{
		System: frame_system::{Module, Call, Storage, Config, Event},
		Utility: pallet_utility::{Module, Call, Storage, Event<T>},
		Babe: pallet_babe::{Module, Call, Storage, Config, Inherent(Timestamp)},
		Timestamp: pallet_timestamp::{Module, Call, Storage, Inherent},
		Authorship: pallet_authorship::{Module, Call, Storage, Inherent},
		Indices: pallet_indices,
		Balances: pallet_balances,
		TransactionPayment: pallet_transaction_payment::{Module, Storage},
		Staking: pallet_staking,
		Session: pallet_session::{Module, Call, Storage, Event, Config<T>},
		Democracy: pallet_democracy::{Module, Call, Storage, Config, Event<T>},
		Council: pallet_collective::<Instance1>::{Module, Call, Storage, Origin<T>, Event<T>, Config<T>},
		TechnicalCommittee: pallet_collective::<Instance2>::{Module, Call, Storage, Origin<T>, Event<T>, Config<T>},
		Elections: pallet_elections_phragmen::{Module, Call, Storage, Event<T>},
		TechnicalMembership: pallet_membership::<Instance1>::{Module, Call, Storage, Event<T>, Config<T>},
		FinalityTracker: pallet_finality_tracker::{Module, Call, Inherent},
		Grandpa: pallet_grandpa::{Module, Call, Storage, Config, Event},
		Treasury: pallet_treasury::{Module, Call, Storage, Config, Event<T>},
		Contracts: pallet_contracts,
		Sudo: pallet_sudo,
		ImOnline: pallet_im_online::{Module, Call, Storage, Event<T>, ValidateUnsigned, Config<T>},
		AuthorityDiscovery: pallet_authority_discovery::{Module, Call, Config},
		Offences: pallet_offences::{Module, Call, Storage, Event},
 		Historical: pallet_session_historical::{Module},
		RandomnessCollectiveFlip: pallet_randomness_collective_flip::{Module, Call, Storage},
		Identity: pallet_identity::{Module, Call, Storage, Event<T>},
		Society: pallet_society::{Module, Call, Storage, Event<T>, Config<T>},
		Recovery: pallet_recovery::{Module, Call, Storage, Event<T>},
	}
);

/// The address format for describing accounts.
pub type Address = <Indices as StaticLookup>::Source;
/// Block header type as expected by this runtime.
pub type Header = generic::Header<BlockNumber, BlakeTwo256>;
/// Block type as expected by this runtime.
pub type Block = generic::Block<Header, UncheckedExtrinsic>;
/// A Block signed with a Justification
pub type SignedBlock = generic::SignedBlock<Block>;
/// BlockId type as expected by this runtime.
pub type BlockId = generic::BlockId<Block>;
/// The SignedExtension to the basic transaction logic.
pub type SignedExtra = (
	frame_system::CheckVersion<Runtime>,
	frame_system::CheckGenesis<Runtime>,
	frame_system::CheckEra<Runtime>,
	frame_system::CheckNonce<Runtime>,
	frame_system::CheckWeight<Runtime>,
	pallet_transaction_payment::ChargeTransactionPayment<Runtime>,
	pallet_contracts::CheckBlockGasLimit<Runtime>,
);
/// Unchecked extrinsic type as expected by this runtime.
pub type UncheckedExtrinsic = generic::UncheckedExtrinsic<Address, Call, Signature, SignedExtra>;
/// The payload being signed in transactions.
pub type SignedPayload = generic::SignedPayload<Call, SignedExtra>;
/// Extrinsic type that has already been checked.
pub type CheckedExtrinsic = generic::CheckedExtrinsic<AccountId, Call, SignedExtra>;
/// Executive: handles dispatch to the various modules.
pub type Executive = frame_executive::Executive<Runtime, Block, frame_system::ChainContext<Runtime>, Runtime, AllModules>;

impl_runtime_apis! {
	impl sp_api::Core<Block> for Runtime {
		fn version() -> RuntimeVersion {
			VERSION
		}

		fn execute_block(block: Block) {
			Executive::execute_block(block)
		}

		fn initialize_block(header: &<Block as BlockT>::Header) {
			Executive::initialize_block(header)
		}
	}

	impl sp_api::Metadata<Block> for Runtime {
		fn metadata() -> OpaqueMetadata {
			Runtime::metadata().into()
		}
	}

	impl sp_block_builder::BlockBuilder<Block> for Runtime {
		fn apply_extrinsic(extrinsic: <Block as BlockT>::Extrinsic) -> ApplyExtrinsicResult {
			Executive::apply_extrinsic(extrinsic)
		}

		fn finalize_block() -> <Block as BlockT>::Header {
			Executive::finalize_block()
		}

		fn inherent_extrinsics(data: InherentData) -> Vec<<Block as BlockT>::Extrinsic> {
			data.create_extrinsics()
		}

		fn check_inherents(block: Block, data: InherentData) -> CheckInherentsResult {
			data.check_extrinsics(&block)
		}

		fn random_seed() -> <Block as BlockT>::Hash {
			RandomnessCollectiveFlip::random_seed()
		}
	}

	impl sp_transaction_pool::runtime_api::TaggedTransactionQueue<Block> for Runtime {
		fn validate_transaction(tx: <Block as BlockT>::Extrinsic) -> TransactionValidity {
			Executive::validate_transaction(tx)
		}
	}

	impl sp_offchain::OffchainWorkerApi<Block> for Runtime {
		fn offchain_worker(header: &<Block as BlockT>::Header) {
			Executive::offchain_worker(header)
		}
	}

	impl fg_primitives::GrandpaApi<Block> for Runtime {
		fn grandpa_authorities() -> GrandpaAuthorityList {
			Grandpa::grandpa_authorities()
		}

		fn submit_report_equivocation_extrinsic(
			equivocation_report: fg_primitives::EquivocationReport<
				<Block as BlockT>::Hash,
				NumberFor<Block>,
			>,
			key_owner_proof: Vec<u8>,
		) -> Option<()> {
			let key_owner_proof = codec::Decode::decode(&mut &key_owner_proof[..]).ok()?;

			Grandpa::submit_report_equivocation_extrinsic(
				equivocation_report,
				key_owner_proof,
			)
		}
	}

	impl sp_consensus_babe::BabeApi<Block> for Runtime {
		fn configuration() -> sp_consensus_babe::BabeConfiguration {
			// The choice of `c` parameter (where `1 - c` represents the
			// probability of a slot being empty), is done in accordance to the
			// slot duration and expected target block time, for safely
			// resisting network delays of maximum two seconds.
			// <https://research.web3.foundation/en/latest/polkadot/BABE/Babe/#6-practical-results>
			sp_consensus_babe::BabeConfiguration {
				slot_duration: Babe::slot_duration(),
				epoch_length: EpochDuration::get(),
				c: PRIMARY_PROBABILITY,
				genesis_authorities: Babe::authorities(),
				randomness: Babe::randomness(),
				secondary_slots: true,
			}
		}
	}

	impl sp_authority_discovery::AuthorityDiscoveryApi<Block> for Runtime {
		fn authorities() -> Vec<AuthorityDiscoveryId> {
			AuthorityDiscovery::authorities()
		}
	}

	impl frame_system_rpc_runtime_api::AccountNonceApi<Block, AccountId, Index> for Runtime {
		fn account_nonce(account: AccountId) -> Index {
			System::account_nonce(account)
		}
	}

	impl pallet_contracts_rpc_runtime_api::ContractsApi<Block, AccountId, Balance> for Runtime {
		fn call(
			origin: AccountId,
			dest: AccountId,
			value: Balance,
			gas_limit: u64,
			input_data: Vec<u8>,
		) -> ContractExecResult {
			let exec_result = Contracts::bare_call(
				origin,
				dest.into(),
				value,
				gas_limit,
				input_data,
			);
			match exec_result {
				Ok(v) => ContractExecResult::Success {
					status: v.status,
					data: v.data,
				},
				Err(_) => ContractExecResult::Error,
			}
		}

		fn get_storage(
			address: AccountId,
			key: [u8; 32],
		) -> pallet_contracts_rpc_runtime_api::GetStorageResult {
			Contracts::get_storage(address, key).map_err(|rpc_err| {
				use pallet_contracts::GetStorageError;
				use pallet_contracts_rpc_runtime_api::{GetStorageError as RpcGetStorageError};
				/// Map the contract error into the RPC layer error.
				match rpc_err {
					GetStorageError::ContractDoesntExist => RpcGetStorageError::ContractDoesntExist,
					GetStorageError::IsTombstone => RpcGetStorageError::IsTombstone,
				}
			})
		}
	}

	impl pallet_transaction_payment_rpc_runtime_api::TransactionPaymentApi<
		Block,
		Balance,
		UncheckedExtrinsic,
	> for Runtime {
		fn query_info(uxt: UncheckedExtrinsic, len: u32) -> RuntimeDispatchInfo<Balance> {
			TransactionPayment::query_info(uxt, len)
		}
	}

	impl sp_session::SessionKeys<Block> for Runtime {
		fn generate_session_keys(seed: Option<Vec<u8>>) -> Vec<u8> {
			SessionKeys::generate(seed)
		}

		fn decode_session_keys(
			encoded: Vec<u8>,
		) -> Option<Vec<(Vec<u8>, sp_core::crypto::KeyTypeId)>> {
			SessionKeys::decode_into_raw_public_keys(&encoded)
		}
	}

	impl sp_session::SessionMembership<Block> for Runtime {
		fn generate_session_membership_proof(
			session_key: (KeyTypeId, Vec<u8>),
		) -> Option<sp_session::MembershipProof> {
			use frame_support::traits::KeyOwnerProofSystem;

			Historical::prove(session_key)
		}
	}
}

#[cfg(test)]
mod tests {
	use super::*;
	use frame_system::offchain::{SignAndSubmitTransaction, SubmitSignedTransaction};

	#[test]
	fn validate_transaction_submitter_bounds() {
		fn is_submit_signed_transaction<T>() where
			T: SubmitSignedTransaction<
				Runtime,
				Call,
			>,
		{}

		fn is_sign_and_submit_transaction<T>() where
			T: SignAndSubmitTransaction<
				Runtime,
				Call,
				Extrinsic=UncheckedExtrinsic,
				CreateTransaction=Runtime,
				Signer=ImOnlineId,
			>,
		{}

		is_submit_signed_transaction::<SubmitImOnlineTransaction>();
		is_sign_and_submit_transaction::<SubmitImOnlineTransaction>();
	}

	#[test]
	fn block_hooks_weight_should_not_exceed_limits() {
		use frame_support::weights::WeighBlock;
		let check_for_block = |b| {
			let block_hooks_weight =
				<AllModules as WeighBlock<BlockNumber>>::on_initialize(b) +
				<AllModules as WeighBlock<BlockNumber>>::on_finalize(b);

			assert_eq!(
				block_hooks_weight,
				0,
				"This test might fail simply because the value being compared to has increased to a \
				module declaring a new weight for a hook or call. In this case update the test and \
				happily move on.",
			);

			// Invariant. Always must be like this to have a sane chain.
			assert!(block_hooks_weight < MaximumBlockWeight::get());

			// Warning.
			if block_hooks_weight > MaximumBlockWeight::get() / 2 {
				println!(
					"block hooks weight is consuming more than a block's capacity. You probably want \
					to re-think this. This test will fail now."
				);
				assert!(false);
			}
		};

		let _ = (0..100_000).for_each(check_for_block);
	}
}<|MERGE_RESOLUTION|>--- conflicted
+++ resolved
@@ -84,13 +84,8 @@
 	// and set impl_version to 0. If only runtime
 	// implementation changes and behavior does not, then leave spec_version as
 	// is and increment impl_version.
-<<<<<<< HEAD
-	spec_version: 206,
-	impl_version: 206,
-=======
-	spec_version: 210,
+	spec_version: 211,
 	impl_version: 0,
->>>>>>> 24a003d9
 	apis: RUNTIME_API_VERSIONS,
 };
 
